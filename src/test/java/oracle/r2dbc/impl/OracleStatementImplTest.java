/*
  Copyright (c) 2020, 2021, Oracle and/or its affiliates.

  This software is dual-licensed to you under the Universal Permissive License 
  (UPL) 1.0 as shown at https://oss.oracle.com/licenses/upl or Apache License
  2.0 as shown at http://www.apache.org/licenses/LICENSE-2.0. You may choose
  either license.

  Licensed under the Apache License, Version 2.0 (the "License");
  you may not use this file except in compliance with the License.
  You may obtain a copy of the License at

     https://www.apache.org/licenses/LICENSE-2.0

  Unless required by applicable law or agreed to in writing, software
  distributed under the License is distributed on an "AS IS" BASIS,
  WITHOUT WARRANTIES OR CONDITIONS OF ANY KIND, either express or implied.
  See the License for the specific language governing permissions and
  limitations under the License.
*/

package oracle.r2dbc.impl;

import io.r2dbc.spi.Connection;
import io.r2dbc.spi.ConnectionFactories;
import io.r2dbc.spi.OutParameters;
import io.r2dbc.spi.Parameters;
import io.r2dbc.spi.R2dbcException;
import io.r2dbc.spi.R2dbcNonTransientException;
import io.r2dbc.spi.R2dbcType;
import io.r2dbc.spi.Result;
import io.r2dbc.spi.Result.UpdateCount;
import io.r2dbc.spi.Statement;
import oracle.r2dbc.OracleR2dbcObject;
import oracle.r2dbc.OracleR2dbcOptions;
import oracle.r2dbc.OracleR2dbcTypes;
import oracle.r2dbc.OracleR2dbcWarning;
import oracle.r2dbc.test.DatabaseConfig;
<<<<<<< HEAD
import oracle.r2dbc.test.TestUtils;
=======
>>>>>>> ea73e9f7
import oracle.sql.json.OracleJsonFactory;
import oracle.sql.json.OracleJsonObject;
import org.junit.jupiter.api.Test;
import org.reactivestreams.Publisher;
import reactor.core.publisher.Flux;
import reactor.core.publisher.Mono;
import reactor.core.publisher.Signal;

import java.sql.RowId;
import java.sql.SQLWarning;
import java.util.ArrayList;
import java.util.Arrays;
import java.util.Collections;
import java.util.List;
import java.util.Map;
import java.util.NoSuchElementException;
import java.util.Objects;
import java.util.Optional;
import java.util.concurrent.Executor;
import java.util.concurrent.ExecutorService;
import java.util.concurrent.Executors;
import java.util.concurrent.ForkJoinPool;
import java.util.concurrent.TimeUnit;
import java.util.concurrent.atomic.AtomicInteger;
import java.util.concurrent.atomic.AtomicLong;
import java.util.function.Function;
import java.util.stream.Collectors;
import java.util.stream.IntStream;
import java.util.stream.Stream;

import static java.util.Arrays.asList;
import static oracle.r2dbc.test.DatabaseConfig.connectTimeout;
import static oracle.r2dbc.test.DatabaseConfig.connectionFactoryOptions;
import static oracle.r2dbc.test.DatabaseConfig.databaseVersion;
import static oracle.r2dbc.test.DatabaseConfig.newConnection;
import static oracle.r2dbc.test.DatabaseConfig.sharedConnection;
import static oracle.r2dbc.test.TestUtils.constructObject;
import static oracle.r2dbc.test.TestUtils.showErrors;
import static oracle.r2dbc.test.DatabaseConfig.sqlTimeout;
import static oracle.r2dbc.util.Awaits.awaitError;
import static oracle.r2dbc.util.Awaits.awaitExecution;
import static oracle.r2dbc.util.Awaits.awaitMany;
import static oracle.r2dbc.util.Awaits.awaitNone;
import static oracle.r2dbc.util.Awaits.awaitOne;
import static oracle.r2dbc.util.Awaits.awaitQuery;
import static oracle.r2dbc.util.Awaits.awaitUpdate;
import static oracle.r2dbc.util.Awaits.consumeOne;
import static oracle.r2dbc.util.Awaits.tryAwaitExecution;
import static oracle.r2dbc.util.Awaits.tryAwaitNone;
import static org.junit.jupiter.api.Assertions.assertEquals;
import static org.junit.jupiter.api.Assertions.assertNull;
import static org.junit.jupiter.api.Assertions.assertThrows;
import static org.junit.jupiter.api.Assertions.assertTrue;
import static org.junit.jupiter.api.Assertions.fail;
import static org.junit.jupiter.api.Assumptions.assumeTrue;

/**
 * Verifies that
 * {@link OracleStatementImpl} implements behavior that is specified in it's
 * class and method level javadocs.
 */
public class OracleStatementImplTest {

  /**
   * Verifies the implementation of
   * {@link OracleStatementImpl#bind(int, Object)}
   */
  @Test
  public void testBindByIndex() {
    Connection connection =
      Mono.from(sharedConnection()).block(connectTimeout());
    try {
      // INSERT and SELECT from this table with a parameterized statements
      awaitExecution(connection.createStatement(
        "CREATE TABLE testBindByIndex (x NUMBER, y NUMBER)"));

      // Expect bind values to be applied in VALUES clause
      awaitUpdate(
        asList(1, 1, 1, 1),
        connection
          .createStatement("INSERT INTO testBindByIndex VALUES (?, ?)")
          .bind(0, 0).bind(1, 0).add()
          .bind(0, 1).bind(1, 0).add()
          .bind(0, 1).bind(1, 1).add()
          .bind(0, 1).bind(1, 2));

      // Expect bind values to be applied in WHERE clause as:
      // SELECT x, y FROM testBindByIndex WHERE x = 1 AND y > 0
      awaitQuery(
        asList(asList(1, 1), asList(1, 2)),
        row ->
          asList(row.get(0, Integer.class), row.get(1,Integer.class)),
        connection.createStatement(
          "SELECT x, y" +
            " FROM testBindByIndex" +
            " WHERE x = ? and y > ?" +
            " ORDER BY x, y")
          .bind(0, 1).bind(1, 0));

      Statement statement = connection.createStatement(
        "SELECT x FROM testBindByIndex WHERE x > ?");

      // Expect IllegalArgumentException for a null value
      assertThrows(
        IllegalArgumentException.class,
        () -> statement.bind(0, null));
      assertThrows(
        IllegalArgumentException.class,
        () -> statement.bind(1, null));

      // Expect IllegalArgumentException for an unsupported conversion
      class UnsupportedType { }
      assertThrows(
        IllegalArgumentException.class,
        () -> statement.bind(0, new UnsupportedType()));

      // Expect IndexOutOfBoundsException for an out of range index
      assertThrows(
        IndexOutOfBoundsException.class,
        () -> statement.bind(-1, 1));
      assertThrows(
        IndexOutOfBoundsException.class,
        () -> statement.bind(-2, 1));
      assertThrows(
        IndexOutOfBoundsException.class,
        () -> statement.bind(1, 1));
      assertThrows(
        IndexOutOfBoundsException.class,
        () -> statement.bind(2, 1));
      assertThrows(
        IndexOutOfBoundsException.class, () ->
          connection.createStatement("SELECT x FROM testBindByIndex")
            .bind(0, 0));

      // Expect bind values to be replaced when set more than once
      awaitUpdate(
        asList(1),
        connection
          .createStatement("INSERT INTO testBindByIndex VALUES (?, ?)")
          .bind(0, 99).bind(1, 99)
          .bind(0, 2).bind(1, 0));
      awaitUpdate(
        asList(1),
        connection
          .createStatement("INSERT INTO testBindByIndex VALUES (:x, :y)")
          .bind("x", 99).bind("y", 99)
          .bind(0, 2).bind(1, 1));
      awaitQuery(
        asList(asList(2, 0), asList(2, 1)),
        row ->
          asList(row.get(0, Integer.class), row.get(1,Integer.class)),
        connection.createStatement(
          "SELECT x, y FROM testBindByIndex WHERE x = 2 ORDER BY y"));

      // Expect bind values to be replaced when set more than once, after
      // calling add()
      awaitUpdate(
        asList(1, 1),
        connection
          .createStatement("INSERT INTO testBindByIndex VALUES (?, ?)")
          .bind(0, 3).bind(1, 0).add()
          .bind(0, 99).bind(1, 99)
          .bind(0, 3).bind(1, 1));
      awaitUpdate(
        asList(1, 1),
        connection
          .createStatement("INSERT INTO testBindByIndex VALUES (:x, :y)")
          .bind(0, 3).bind(1, 2).add()
          .bind("x", 99).bind("y", 99)
          .bind(0, 3).bind(1, 3));
      awaitQuery(
        asList(asList(3, 0), asList(3, 1), asList(3, 2), asList(3, 3)),
        row ->
          asList(row.get(0, Integer.class), row.get(1,Integer.class)),
        connection.createStatement(
          "SELECT x, y FROM testBindByIndex WHERE x = 3 ORDER BY y"));

    }
    finally {
      tryAwaitExecution(connection.createStatement(
        "DROP TABLE testBindByIndex"));
      tryAwaitNone(connection.close());
    }
  }

  /**
   * Verifies the implementation of
   * {@link OracleStatementImpl#bind(String, Object)}
   */
  @Test
  public void testBindByName() {
    Connection connection =
      Mono.from(sharedConnection()).block(connectTimeout());
    try {
      // INSERT and SELECT from this table with a parameterized statement
      awaitExecution(connection.createStatement(
        "CREATE TABLE testBindByName (x NUMBER, y NUMBER)"));

      // Expect bind values to be applied in VALUES clause
      awaitUpdate(
        asList(1, 1, 1, 1),
        connection
          .createStatement("INSERT INTO testBindByName VALUES (:X, :Y)")
          .bind("X", 0).bind("Y", 0).add()
          .bind("X", 1).bind("Y", 0).add()
          .bind("X", 1).bind("Y", 1).add()
          .bind("X", 1).bind("Y", 2));

      // Expect bind values to be applied in WHERE clause as:
      // SELECT x, y FROM testBindByName WHERE x = 1 AND y > 0
      awaitQuery(
        asList(asList(1, 1), asList(1, 2)),
        row ->
          asList(row.get(0, Integer.class), row.get(1,Integer.class)),
        connection.createStatement(
          "SELECT x, y" +
            " FROM testBindByName" +
            " WHERE x = :x and y > :y" +
            " ORDER BY x, y")
          .bind("x", 1).bind("y", 0));

      // Using a duplicate parameter name, expect bind values to be applied
      // in WHERE clause as:
      // SELECT x, y FROM testBindByName WHERE x = 1 AND y > 0 AND y < 2
      awaitQuery(
        asList(asList(1, 1)),
        row ->
          asList(row.get(0, Integer.class), row.get(1,Integer.class)),
        connection.createStatement(
          "SELECT x, y" +
            " FROM testBindByName" +
            " WHERE x = :x AND y > :y AND y < :y")
          .bind("x", 1).bind("y", 0).bind(2, 2));

      // Expect IllegalArgumentException for a null value
      Statement statement = connection.createStatement(
        "SELECT x FROM testBindByIndex WHERE x > :x");
      assertThrows(
        IllegalArgumentException.class,
        () -> statement.bind("x", null));

      // Expect IllegalArgumentException for a null identifier
      assertThrows(
        IllegalArgumentException.class,
        () -> statement.bind(null, 1));

      // Expect IllegalArgumentException for an unsupported conversion
      class UnsupportedType {
      }
      assertThrows(
        IllegalArgumentException.class,
        () -> statement.bind("x", new UnsupportedType()));

      // Expect NoSuchElementException for an unmatched identifier
      assertThrows(
        NoSuchElementException.class,
        () -> statement.bind("z", 1));
      assertThrows(
        NoSuchElementException.class,
        () -> statement.bind("xx", 1));
      assertThrows(
        NoSuchElementException.class,
        () -> statement.bind("", 1));
      assertThrows(
        NoSuchElementException.class,
        () -> statement.bind("X", 1));
      assertThrows(
        NoSuchElementException.class,
        () ->
          connection.createStatement("SELECT x FROM testBindByIndex")
            .bind("x", 0));

      // Expect bind values to be replaced when set more than once
      awaitUpdate(
        asList(1),
        connection
          .createStatement("INSERT INTO testBindByName VALUES (:x, :y)")
          .bind(0, 99).bind(1, 99)
          .bind("x", 2).bind(1, 0));
      awaitUpdate(
        asList(1),
        connection
          .createStatement("INSERT INTO testBindByName VALUES (:x, :y)")
          .bind("x", 99).bind("y", 99)
          .bind("x", 2).bind(1, 1));
      awaitUpdate(
        asList(1),
        connection
          .createStatement("INSERT INTO testBindByName VALUES (:x, :y)")
          .bind("x", 99).bind("y", 99)
          .bind("x", 2).bind("y", 2));
      awaitQuery(
        asList(asList(2, 0), asList(2, 1), asList(2, 2)),
        row ->
          asList(row.get(0, Integer.class), row.get(1,Integer.class)),
        connection.createStatement(
          "SELECT x, y FROM testBindByName WHERE x = 2 ORDER BY y"));

      // Expect bind values to be replaced when set more than once, after
      // calling add()
      awaitUpdate(
        asList(1, 1),
        connection
          .createStatement("INSERT INTO testBindByName VALUES (:x, :y)")
          .bind("x", 3).bind(1, 0).add()
          .bind(0, 99).bind(1, 99)
          .bind("x", 3).bind(1, 1));
      awaitUpdate(
        asList(1, 1),
        connection
          .createStatement("INSERT INTO testBindByName VALUES (:x, :y)")
          .bind("x", 3).bind("y", 2).add()
          .bind("x", 99).bind("y", 99)
          .bind("x", 3).bind("y", 3));
      awaitQuery(
        asList(asList(3, 0), asList(3, 1), asList(3, 2), asList(3, 3)),
        row ->
          asList(row.get(0, Integer.class), row.get(1,Integer.class)),
        connection.createStatement(
          "SELECT x, y FROM testBindByName WHERE x = 3 ORDER BY y"));

      // When the same name is used for multiple parameters, expect a value
      // bound to that name to be set as the value for all of those parameters.
      // Expect a value bound to the index of one of those parameters to be
      // set only for the parameter at that index.
      awaitUpdate(asList(1, 1, 1),
        connection
          .createStatement("INSERT INTO testBindByName VALUES (:same, :same)")
          .bind("same", 4).add()
          .bind("same", 4).bind(1, 5).add()
          .bind(0, 4).bind(1, 6));
      awaitQuery(asList(asList(4,4)),
        row ->
          asList(row.get(0, Integer.class), row.get(1,Integer.class)),
        connection.createStatement(
          "SELECT x, y FROM testBindByName WHERE x = :x_and_y AND y = :x_and_y")
          .bind("x_and_y", 4));
      awaitQuery(
        asList(asList(4, 5), asList(4, 6)),
        row ->
          asList(row.get(0, Integer.class), row.get(1,Integer.class)),
        connection.createStatement(
          "SELECT x, y FROM testBindByName" +
            " WHERE x = :both AND y <> :both" +
            " ORDER BY y")
          .bind("both", 4));
      awaitQuery(asList(asList(4,4)),
        row ->
          asList(row.get(0, Integer.class), row.get(1,Integer.class)),
        connection.createStatement(
          "SELECT x, y FROM testBindByName" +
            " WHERE x = :x_and_y" +
            " AND (x * y) = :x_times_y" +
            " AND y = :x_and_y")
          .bind("x_times_y", 16)
          .bind("x_and_y", 4));

    }
    finally {
      tryAwaitExecution(connection.createStatement("DROP TABLE testBindByName"));
      tryAwaitNone(connection.close());
    }
  }

  /**
   * Verifies the implementation of
   * {@link OracleStatementImpl#bindNull(int, Class)}
   */
  @Test
  public void testBindNullByIndex() {
    Connection connection =
      Mono.from(sharedConnection()).block(connectTimeout());
    try {
      // INSERT into this table with a parameterized VALUES clause
      awaitExecution(connection.createStatement(
        "CREATE TABLE testBindNullByIndex (x NUMBER, y NUMBER)"));
      Statement selectStatement = connection.createStatement(
        "SELECT x, y" +
          " FROM testBindNullByIndex" +
          " WHERE x = :x and y > :y" +
          " ORDER BY x, y");

      // Expect IllegalArgumentException for a null Class
      assertThrows(
        IllegalArgumentException.class,
        () -> selectStatement.bindNull(0, null));
      assertThrows(
        IllegalArgumentException.class,
        () -> selectStatement.bindNull(1, null));

      // Expect IndexOutOfBoundsException for an out of range index
      assertThrows(
        IndexOutOfBoundsException.class,
        () -> selectStatement.bindNull(-1, Integer.class));
      assertThrows(
        IndexOutOfBoundsException.class,
        () -> selectStatement.bindNull(-2, Integer.class));
      assertThrows(
        IndexOutOfBoundsException.class,
        () -> selectStatement.bindNull(2, Integer.class));
      assertThrows(
        IndexOutOfBoundsException.class,
        () -> selectStatement.bindNull(3, Integer.class));
      assertThrows(
        IndexOutOfBoundsException.class,
        () ->
          connection.createStatement("SELECT x FROM testBindByIndex")
            .bind(0, 0));

      // Expect NULL bind values to be applied in VALUES clause
      awaitUpdate(
        asList(1, 1, 1, 1, 1, 1),
        connection
          .createStatement("INSERT INTO testBindNullByIndex VALUES (?, ?)")
          .bindNull(0, Integer.class).bindNull(1, Integer.class).add()
          .bindNull(0, Integer.class).bind(1, 0).add()
          .bindNull(0, Integer.class).bind(1, 1).add()
          .bindNull(0, Integer.class).bind(1, 2).add()
          .bind(0, 0).bind(1, 3).add()
          .bind(0, 0).bindNull(1, Integer.class));
      awaitQuery(
        asList(
          asList(null, 0),
          asList(null, 1),
          asList(null, 2)),
        row ->
          asList(row.get(0, Integer.class), row.get(1,Integer.class)),
        connection.createStatement(
          "SELECT x, y" +
            " FROM testBindNullByIndex" +
            " WHERE x IS NULL and y IS NOT NULL" +
            " ORDER BY y"));

      // Expect bind values to be replaced when set more than once
      awaitUpdate(
        asList(1),
        connection
          .createStatement("INSERT INTO testBindNullByIndex VALUES (?, ?)")
          .bind(0, 99).bind(1, 99)
          .bind(0, 1).bindNull(1, Integer.class));
      awaitUpdate(
        asList(1),
        connection
          .createStatement("INSERT INTO testBindNullByIndex VALUES (?, ?)")
          .bindNull(0, Integer.class).bindNull(1, Integer.class)
          .bind(0, 1).bind(1, 0));
      awaitQuery(
        asList(asList(1, 0), asList(1, null)),
        row ->
          asList(row.get(0, Integer.class), row.get(1,Integer.class)),
        connection.createStatement(
          "SELECT x, y FROM testBindNullByIndex WHERE x = 1 ORDER BY y"));
      awaitUpdate(
        asList(1),
        connection
          .createStatement("INSERT INTO testBindNullByIndex VALUES (:x, :y)")
          .bind("x", 99).bind("y", 99)
          .bind(0, 2).bindNull(1, Integer.class));
      awaitUpdate(
        asList(1),
        connection
          .createStatement("INSERT INTO testBindNullByIndex VALUES (:x, :y)")
          .bindNull("x", Integer.class).bindNull("y", Integer.class)
          .bind(0, 2).bind(1, 0));
      awaitQuery(
        asList(asList(2, 0), asList(2, null)),
        row ->
          asList(row.get(0, Integer.class), row.get(1,Integer.class)),
        connection.createStatement(
          "SELECT x, y FROM testBindNullByIndex WHERE x = 2 ORDER BY y"));

      // Expect bind values to be replaced when set more than once, after
      // calling add()
      awaitUpdate(
        asList(1, 1),
        connection
          .createStatement("INSERT INTO testBindNullByIndex VALUES (?, ?)")
          .bind(0, 3).bind(1, 0).add()
          .bind(0, 99).bind(1, 99)
          .bind(0, 3).bindNull(1, Integer.class));
      awaitUpdate(
        asList(1, 1),
        connection
          .createStatement("INSERT INTO testBindNullByIndex VALUES (:x, :y)")
          .bind(0, 3).bind(1, 1).add()
          .bind("x", 99).bindNull("y", Integer.class)
          .bind(0, 3).bind(1, 3));
      awaitQuery(
        asList(
          asList(3, 0), asList(3, 1), asList(3, 3), asList(3, null)),
        row ->
          asList(row.get(0, Integer.class), row.get(1,Integer.class)),
        connection.createStatement(
          "SELECT x, y FROM testBindNullByIndex WHERE x = 3 ORDER BY y"));
    }
    finally {
      tryAwaitExecution(connection.createStatement(
        "DROP TABLE testBindNullByIndex"));
      tryAwaitNone(connection.close());
    }
  }

  /**
   * Verifies the implementation of
   * {@link OracleStatementImpl#bindNull(String, Class)}
   */
  @Test
  public void testBindNullByName() {
    Connection connection =
      Mono.from(sharedConnection()).block(connectTimeout());
    try {
      // INSERT into this table with a parameterized VALUES clause
      awaitExecution(connection.createStatement(
        "CREATE TABLE testNullBindByName (x NUMBER, y NUMBER)"));
      Statement selectStatement = connection.createStatement(
        "SELECT x, y" +
          " FROM testNullBindByName" +
          " WHERE x = :x and y > :y" +
          " ORDER BY x, y");

      // Expect IllegalArgumentException for a null class
      assertThrows(
        IllegalArgumentException.class,
        () -> selectStatement.bindNull("x", null));
      assertThrows(
        IllegalArgumentException.class,
        () -> selectStatement.bindNull("y", null));

      // Expect IllegalArgumentException for a null identifier
      assertThrows(
        IllegalArgumentException.class,
        () -> selectStatement.bindNull(null, Integer.class));

      // Expect NoSuchElementException for an unmatched identifier
      assertThrows(
        NoSuchElementException.class,
        () -> selectStatement.bindNull("z", Integer.class));
      assertThrows(
        NoSuchElementException.class,
        () -> selectStatement.bindNull("xx", Integer.class));
      assertThrows(
        NoSuchElementException.class,
        () -> selectStatement.bindNull("", Integer.class));
      assertThrows(
        NoSuchElementException.class,
        () -> selectStatement.bindNull("X", Integer.class));
      assertThrows(
        NoSuchElementException.class,
        () ->
          connection.createStatement("SELECT x FROM testBindByIndex")
            .bind("x", 0));


      // Expect NULL bind values to be applied in VALUES clause
      awaitUpdate(
        asList(1, 1, 1, 1, 1, 1),
        connection
          .createStatement("INSERT INTO testNullBindByName VALUES (:x, :y)")
          .bindNull("x", Integer.class).bindNull("y", Integer.class).add()
          .bindNull("x", Integer.class).bind("y", 0).add()
          .bindNull("x", Integer.class).bind("y", 1).add()
          .bindNull("x", Integer.class).bind("y", 2).add()
          .bind("x", 0).bind("y", 3).add()
          .bind("x", 0).bindNull("y", Integer.class));
      awaitQuery(
        asList(
          asList(null, 0),
          asList(null, 1),
          asList(null, 2)),
        row ->
          asList(row.get(0, Integer.class), row.get(1,Integer.class)),
        connection.createStatement(
          "SELECT x, y" +
            " FROM testNullBindByName" +
            " WHERE x IS NULL and y IS NOT NULL" +
            " ORDER BY y"));

      // Using a duplicate parameter name, expect bind values to be applied
      // in WHERE clause as:
      // UPDATE testNullBindByName SET x = NULL WHERE x = 0
      awaitUpdate(
        asList(2),
        connection.createStatement(
          "UPDATE testNullBindByName" +
            " SET x = :x WHERE x = :x")
          .bindNull("x", Integer.class).bind(1, 0));
      awaitQuery(
        asList(
          asList(null, 0),
          asList(null, 1),
          asList(null, 2),
          asList(null, 3),
          asList(null, null),
          asList(null, null)),
        row ->
          asList(row.get(0, Integer.class), row.get(1,Integer.class)),
        connection.createStatement(
          "SELECT x, y" +
            " FROM testNullBindByName" +
            " WHERE x IS NULL" +
            " ORDER BY y"));

      // Expect bind values to be replaced when set more than once
      awaitUpdate(
        asList(1),
        connection
          .createStatement("INSERT INTO testNullBindByName VALUES (:x, :y)")
          .bind(0, 99).bind(1, 99)
          .bind("x", 1).bindNull("y", Integer.class));
      awaitUpdate(
        asList(1),
        connection
          .createStatement("INSERT INTO testNullBindByName VALUES (:x, :y)")
          .bindNull(0, Integer.class).bindNull(1, Integer.class)
          .bind("x", 1).bind("y", 0));
      awaitQuery(
        asList(asList(1, 0), asList(1, null)),
        row ->
          asList(row.get(0, Integer.class), row.get(1,Integer.class)),
        connection.createStatement(
          "SELECT x, y FROM testNullBindByName WHERE x = 1 ORDER BY y"));
      awaitUpdate(
        asList(1),
        connection
          .createStatement("INSERT INTO testNullBindByName VALUES (:x, :y)")
          .bind("x", 99).bind("y", 99)
          .bind("x", 2).bindNull("y", Integer.class));
      awaitUpdate(
        asList(1),
        connection
          .createStatement("INSERT INTO testNullBindByName VALUES (:x, :y)")
          .bindNull("x", Integer.class).bindNull("y", Integer.class)
          .bind("x", 2).bind("y", 0));
      awaitQuery(
        asList(asList(2, 0), asList(2, null)),
        row ->
          asList(row.get(0, Integer.class), row.get(1,Integer.class)),
        connection.createStatement(
          "SELECT x, y FROM testNullBindByName WHERE x = 2 ORDER BY y"));

      // Expect bind values to be replaced when set more than once, after
      // calling add()
      awaitUpdate(
        asList(1, 1),
        connection
          .createStatement("INSERT INTO testNullBindByName VALUES (:x, :y)")
          .bind("x", 3).bind("y", 0).add()
          .bind(0, 99).bind(1, 99)
          .bind("x", 3).bindNull("y", Integer.class));
      awaitUpdate(
        asList(1, 1),
        connection
          .createStatement("INSERT INTO testNullBindByName VALUES (:x, :y)")
          .bind("x", 3).bind("y", 1).add()
          .bind("x", 99).bindNull("y", Integer.class)
          .bind("x", 3).bind("y", 3));
      awaitQuery(
        asList(
          asList(3, 0), asList(3, 1), asList(3, 3), asList(3, null)),
        row ->
          asList(row.get(0, Integer.class), row.get(1,Integer.class)),
        connection.createStatement(
          "SELECT x, y FROM testNullBindByName WHERE x = 3 ORDER BY y"));

      // When the same name is used for multiple parameters, expect a value
      // bound to that name to be set as the value for all of those parameters.
      // Expect a value bound to the index of one of those parameters to be
      // set only for the parameter at that index.
      awaitUpdate(2, connection.createStatement(
        "DELETE FROM testNullBindByName WHERE x IS NULL AND y IS NULL"));
      awaitUpdate(asList(1, 1, 1),
        connection
          .createStatement(
            "INSERT INTO testNullBindByName VALUES (:same, :same)")
          .bindNull("same", Integer.class).add()
          .bindNull("same", Integer.class).bind(0, 4).add()
          .bind(0, 5).bindNull(1, Integer.class));
      awaitQuery(asList(asList(null, null)),
        row ->
          asList(row.get(0, Integer.class), row.get(1,Integer.class)),
        connection.createStatement(
          "SELECT x, y FROM testNullBindByName" +
            " WHERE x IS NULL AND y IS NULL"));
      awaitQuery(asList(asList(4, null), asList(5, null)),
        row ->
          asList(row.get(0, Integer.class), row.get(1,Integer.class)),
        connection.createStatement(
          "SELECT x, y FROM testNullBindByName" +
            " WHERE x >= 4 AND x IS NOT NULL AND y IS NULL" +
            " ORDER BY x, y"));
    }
    finally {
      tryAwaitExecution(connection.createStatement(
        "DROP TABLE testNullBindByName"));
      tryAwaitNone(connection.close());
    }
  }

  /**
   * Verifies the implementation of
   * {@link OracleStatementImpl#add()}
   */
  @Test
  public void testAdd() {
    Connection connection =
      Mono.from(sharedConnection()).block(connectTimeout());
    try {
      // INSERT into this table with a parameterized VALUES clause
      awaitExecution(connection.createStatement(
        "CREATE TABLE testAdd (x NUMBER, y NUMBER)"));
      // Expect add() with zero parameters to execute a batch of INSERTs
      awaitUpdate(
        asList(1, 1, 1),
        connection.createStatement("INSERT INTO testAdd VALUES(0, 0)")
          .add().add());
      awaitQuery(
        asList(asList(0, 0), asList(0, 0), asList(0, 0)),
        row -> asList(row.get(0, Integer.class), row.get(1, Integer.class)),
        connection.createStatement("SELECT x, y FROM testAdd"));

      // Expect add() with parameters to execute a batch of INSERTs
      awaitUpdate(
        asList(1, 1, 1),
        connection.createStatement("INSERT INTO testAdd VALUES(:x, :y)")
          .bind("x", 1).bind("y", 1).add()
          .bind("x", 1).bind("y", 2).add()
          .bind("x", 1).bind("y", 3));
      awaitQuery(
        asList(asList(1, 1), asList(1, 2), asList(1, 3)),
        row -> asList(row.get(0, Integer.class), row.get(1, Integer.class)),
        connection.createStatement(
          "SELECT x, y" +
            " FROM testAdd" +
            " WHERE x = 1" +
            " ORDER BY y"));

      // Expect an implicit add() after add() has been called once
      awaitUpdate(
        asList(1, 1),
        connection.createStatement("INSERT INTO testAdd VALUES(:x, :y)")
          .bind("x", 2).bind("y", 1).add()
          .bind("x", 2).bind("y", 2)); // implicit .add()
      awaitQuery(
        asList(asList(2, 1), asList(2, 2)),
        row -> asList(row.get(0, Integer.class), row.get(1, Integer.class)),
        connection.createStatement(
          "SELECT x, y" +
            " FROM testAdd" +
            " WHERE x = 2" +
            " ORDER BY y"));

      // Expect R2dbcException when executing a non-DML batch
      awaitError(
        R2dbcException.class,
        Mono.from(connection.createStatement("SELECT ? FROM dual")
          .bind(0, 1).add()
          .bind(0, 2).add()
          .bind(0, 3)
          .execute())
          .flatMapMany(Result::getRowsUpdated));

      // Expect IllegalStateException if not all parameters are set
      assertThrows(
        IllegalStateException.class,
        () ->
          connection.createStatement("INSERT INTO table VALUES(?)")
            .add());
      assertThrows(
        IllegalStateException.class,
        () ->
          connection.createStatement("INSERT INTO table VALUES(?, ?)")
            .bind(0, 0).add());
      assertThrows(
        IllegalStateException.class,
        () ->
          connection.createStatement("INSERT INTO table VALUES(:x, :y)")
            .bind("y", 1).add());
      assertThrows(
        IllegalStateException.class,
        () ->
          connection.createStatement("INSERT INTO table VALUES(?)")
            .bind(0, 0).add()
            .add());
      assertThrows(
        IllegalStateException.class,
        () ->
          connection.createStatement("INSERT INTO table VALUES(?, ?)")
            .bind(0, 0).bind(1, 1).add()
            .bind(1, 1).add());
      assertThrows(
        IllegalStateException.class,
        () ->
          connection.createStatement("INSERT INTO table VALUES(:x, :y)")
            .bind("x", 0).bind("y", 1).add()
            .bind("x", 0).add());

      // Expect the statement to execute with previously added binds, and
      // then emit an error if binds are missing in the final set of binds.
      List<Signal<Long>> signals =
        awaitOne(Flux.from(connection.createStatement(
          "INSERT INTO testAdd VALUES (:x, :y)")
          .bind("x", 0).bind("y", 1).add()
          .bind("y", 1).execute())
          .flatMap(Result::getRowsUpdated)
          .materialize()
          .collectList());
      assertEquals(2, signals.size());
      assertEquals(1, signals.get(0).get());
      assertTrue(
        signals.get(1).getThrowable() instanceof R2dbcNonTransientException);

    }
    finally {
      tryAwaitExecution(connection.createStatement(
        "DROP TABLE testAdd"));
      tryAwaitNone(connection.close());
    }
  }

  /**
   * Verifies the implementation of
   * {@link OracleStatementImpl#execute()}
   */
  @Test
  public void testExecute() {
    Connection connection =
      Mono.from(sharedConnection()).block(connectTimeout());
    try {
      // Expect DDL to result in an update count of zero
      awaitUpdate(0, connection.createStatement(
        "CREATE TABLE testExecute (x NUMBER)"));
      // Expect DDL to result in no row data
      awaitQuery(
        Collections.emptyList(),
        row -> row.get(0),
        connection.createStatement(
          "ALTER TABLE testExecute ADD (y NUMBER)"));

      // Expect DML to result in an update count
      Statement insertStatement = connection.createStatement(
        "INSERT INTO testExecute (x, y) VALUES (:x, :y)");
      awaitUpdate(
        asList(1),
        insertStatement.bind("x", 0).bind("y", 0));

      // Expect DML to result in no row data
      awaitQuery(
        Collections.emptyList(),
        row -> row.get(0),
        insertStatement.bind("x", 0).bind("y", 1));

      // Expect batch DML to result in an update count
      Statement updateStatement = connection.createStatement(
        "UPDATE testExecute SET y = :newValue WHERE y = :oldValue");
      awaitUpdate(
        asList(1, 1),
        updateStatement
          .bind("oldValue", 1).bind("newValue", 2).add()
          .bind("oldValue", 0).bind("newValue", 1));

      // Expect bind values to be cleared after execute with explicit add()
      assertThrows(IllegalStateException.class, updateStatement::execute);

      // Expect batch DML to result in no row data
      awaitQuery(
        Collections.emptyList(),
        row -> row.get(0),
        updateStatement
          .bind("oldValue", 2).bind("newValue", 3).add()
          .bind("oldValue", 1).bind("newValue", 2));

      // Expect bind values to be cleared after execute with implicit add()
      assertThrows(IllegalStateException.class, updateStatement::execute);

      // Expect publisher to defer execution until a subscriber subscribes
      Publisher<? extends Result> updatePublisher =
        updateStatement.bind("oldValue", 3).bind("newValue", 1).execute();

      // Expect DQL to result in no update count
      Statement selectStatement = connection.createStatement(
        "SELECT x, y FROM testExecute WHERE x = :x ORDER BY y");
      awaitUpdate(
        Collections.emptyList(),
        selectStatement.bind("x", 0));

      // Expect DQL to result in row data
      awaitQuery(
        asList(asList(0, 2), asList(0, 3)),
        row ->
          asList(row.get("x", Integer.class), row.get("y", Integer.class)),
        selectStatement.bind("x", 0));

      // Expect bind values to be cleared after execute without add()
      assertThrows(
        IllegalStateException.class,
        selectStatement::execute);

      // Expect update to execute when a subscriber subscribes
      awaitOne(1L,
        Flux.from(updatePublisher)
          .flatMap(result -> result.getRowsUpdated()));
      awaitQuery(
        asList(asList(0, 1), asList(0, 2)),
        row ->
          asList(row.get("x", Integer.class), row.get("y", Integer.class)),
        selectStatement.bind("x", 0));

      // Expect publisher to reject multiple subscribers
      awaitError(IllegalStateException.class, updatePublisher);

      // TODO: Verify that cursors opened by execute() are closed after the
      //   result has been consumed. Consider querying V$ tables to verify the
      //   open cursor count. Consider that the JDBC driver may be caching
      //   statements and leaving cursors open until a cache eviction happens.
    }
    finally {
      tryAwaitExecution(connection.createStatement("DROP TABLE testExecute"));
      tryAwaitNone(connection.close());
    }
  }


  /**
   * Verifies the implementation of
   * {@link OracleStatementImpl#returnGeneratedValues(String...)}
   */
  @Test
  public void testReturnGeneratedValues() {
    Connection connection =
      Mono.from(sharedConnection()).block(connectTimeout());
    try {
      awaitExecution(connection.createStatement(
        "CREATE TABLE testReturnGeneratedValues (" +
          "x NUMBER GENERATED ALWAYS AS IDENTITY, " +
          "y VARCHAR2(100))"));

      Statement statement = connection.createStatement(
        "INSERT INTO testReturnGeneratedValues(y) VALUES (?)");

      // Expect IllegalArgumentException for a null argument
      assertThrows(IllegalArgumentException.class,
        () -> statement.returnGeneratedValues((String[])null));
      // Expect IllegalArgumentException for a null String[] element
      assertThrows(IllegalArgumentException.class,
        () -> statement.returnGeneratedValues("x", null));

      // Expect a failure with invalid column name "eye-d"
      assertEquals(statement, statement.returnGeneratedValues("x", "eye-d"));
      awaitError(R2dbcException.class,
        Flux.from(statement.bind(0, "test").execute())
          .flatMap(result ->
            result.map(generatedValues -> fail("Unexpected row"))));

      // Expect a ROWID value when no column names are specified
      Statement rowIdQuery = connection.createStatement(
        "SELECT x, y FROM testReturnGeneratedValues WHERE rowid=?");
      RowId rowId = awaitOne(Mono.from(statement.returnGeneratedValues()
          .bind(0, "test1")
          .execute())
          .flatMapMany(result ->
            result.map(row -> row.get(0, RowId.class))));
      // Expect a generated value of 1 when the ROWID is queried
      awaitQuery(asList(asList(1, "test1")),
        row -> asList(row.get(0, Integer.class), row.get(1, String.class)),
        rowIdQuery.bind(0, rowId));

      // Expect the second insert to generate a value of 2
      awaitQuery(asList(asList(2, "test2")),
        row -> asList(row.get(0, Integer.class), row.get(1, String.class)),
        statement.returnGeneratedValues("x", "y").bind(0, "test2"));

      // Expect an update count of 1 ...
      awaitUpdate(1, statement.returnGeneratedValues("x").bind(0, "test3"));
      // ... and generated value of 3
      awaitQuery(asList(asList(3, "test3")),
        row -> asList(row.get(0, Integer.class), row.get(1, String.class)),
        connection.createStatement(
          "SELECT x, y FROM testReturnGeneratedValues WHERE x = 3"));

      // Expect non-generated values to be returned as well
      assertEquals(statement, statement.returnGeneratedValues("x", "y"));
      awaitQuery(asList(asList(4, "test4")),
        row -> asList(row.get("x", Integer.class), row.get("Y", String.class)),
        statement.bind(0, "test4"));

      // Expect an error when attempting to batch execute with generated
      // values
      assertThrows(IllegalStateException.class, () ->
        statement.bind(0, "a").add()
          .bind(0, "b").add()
          .bind(0, "c").add()
          .execute());

      // Expect multiple results of generated values when executing an UPDATE
      // on multiple rows
      awaitQuery(asList(
        asList(1, "TEST1"),
        asList(2, "TEST2"),
        asList(3, "TEST3"),
        asList(4, "TEST4")),
      row -> asList(row.get("x", Integer.class), row.get("y", String.class)),
      connection.createStatement(
        "UPDATE testReturnGeneratedValues SET y =:prefix||x")
        .bind("prefix", "TEST")
        .returnGeneratedValues("x", "y"));

      // Expect a normal row data result when executing a SELECT statement,
      // even if the Statement is configured to return columns generated by DML.
      awaitQuery(asList(
        asList(1, "TEST1"),
        asList(2, "TEST2"),
        asList(3, "TEST3"),
        asList(4, "TEST4")),
        row -> asList(row.get("x", Integer.class), row.get("y", String.class)),
        connection.createStatement(
          "SELECT x, y" +
            " FROM testReturnGeneratedValues" +
            " WHERE x < :old_x" +
            " ORDER BY x")
          .bind("old_x", 10)
          .returnGeneratedValues("x"));

      // Expect the column names to be ignored if the SQL is not an INSERT or
      // UPDATE
      awaitUpdate(4, connection.createStatement(
        "DELETE FROM testReturnGeneratedValues WHERE x < :old_x")
        .bind("old_x", 10)
        .returnGeneratedValues("x", "y"));

      // Expect no generated values if an UPDATE doesn't effect any rows.
      awaitUpdate(0, connection.createStatement(
        "UPDATE testReturnGeneratedValues SET y = 'effected' WHERE x IS NULL")
        .returnGeneratedValues("y"));
    }
    finally {
      tryAwaitExecution(connection.createStatement(
        "DROP TABLE testReturnGeneratedValues"));
      tryAwaitNone(connection.close());
    }
  }

  /**
   * Verifies the implementation of
   * {@link OracleStatementImpl#fetchSize(int)
   */
  @Test
  public void testFetchSize() {
    Connection connection =
      Mono.from(sharedConnection()).block(connectTimeout());
    try {
      // Expect normal return when argument is at least 0
      Statement statement = connection.createStatement(
        "SELECT x, y FROM testFetchSize");
      assertEquals(statement, statement.fetchSize(0));
      assertEquals(statement, statement.fetchSize(100));

      // Expect IllegalArgumentException when argument is less than 0
      assertThrows(IllegalArgumentException.class,
        () -> statement.fetchSize(-1));
      assertThrows(IllegalArgumentException.class,
        () -> statement.fetchSize(-100));

      // TODO: Figure out a way to verify that the implementation actually
      //  set the fetch size. Might expect a large query to complete quicker
      //  when a large fetch size is set, but execution time is not consistent
      //  due to external factors like network latency and database response
      //  time.
    }
    finally {
      tryAwaitNone(connection.close());
    }
  }

  /**
   * Verifies {@link OracleStatementImpl#execute()} when calling a procedure
   * having no out parameters.
   */
  @Test
  public void testNoOutCall() {
    Connection connection =
      Mono.from(sharedConnection()).block(connectTimeout());
    try {
      awaitExecution(connection.createStatement(
        "CREATE TABLE testNoOutCall (value VARCHAR2(100))"));

      awaitExecution(connection.createStatement(
        "CREATE OR REPLACE PROCEDURE testNoOutCallAdd(" +
          "value VARCHAR2 DEFAULT 'Default Value') IS" +
          " BEGIN " +
          " INSERT INTO testNoOutCall VALUES (value);" +
          " END;"));

      // Execute the procedure with no out parameters. Expect a single Result
      // with no update count. Expect the IN parameter's default value to
      // have been inserted by the call.
      awaitNone(Mono.from(connection.createStatement(
        "BEGIN testNoOutCallAdd; END;")
        .execute())
        .flatMapMany(Result::getRowsUpdated));
      awaitQuery(asList("Default Value"),
        row -> row.get(0),
        connection.createStatement("SELECT * FROM testNoOutCall"));

      // Execute the procedure again with no out parameters. Expect a single
      // Result with no rows. Expect the IN parameter's default value to have
      // been inserted by the call.
      awaitNone(Mono.from(connection.createStatement(
        "BEGIN testNoOutCallAdd; END;")
        .execute())
        .flatMap(result ->
          Mono.from(result.map(row -> "Unexpected"))));
      awaitQuery(asList("Default Value", "Default Value"),
        row -> row.get(0),
        connection.createStatement("SELECT * FROM testNoOutCall"));

      // Delete the previously inserted rows
      awaitExecution(connection.createStatement(
        "TRUNCATE TABLE testNoOutCall"));

      // Execute the procedure with no out parameters. Expect a single Result
      // with no update count. Expect the an indexed based String bind to
      // have been inserted by the call.
      awaitNone(Mono.from(connection.createStatement(
        "BEGIN testNoOutCallAdd(?); END;")
        .bind(0, "Indexed Bind")
        .execute())
        .flatMap(result -> Mono.from(result.getRowsUpdated())));
      awaitQuery(asList("Indexed Bind"),
        row -> row.get(0),
        connection.createStatement("SELECT * FROM testNoOutCall"));

      // Execute the procedure with no out parameters. Expect a single Result
      // with no update count. Expect the a named String bind to have been
      // inserted by the call.
      awaitNone(Mono.from(connection.createStatement(
        "BEGIN testNoOutCallAdd(:parameter); END;")
        .bind("parameter", "Named Bind")
        .execute())
        .flatMap(result ->
          Mono.from(result.map(row -> "Unexpected"))));
      awaitQuery(asList("Indexed Bind", "Named Bind"),
        row -> row.get(0),
        connection.createStatement(
          "SELECT * FROM testNoOutCall ORDER BY value"));

      // Delete the previously inserted rows
      awaitExecution(connection.createStatement(
        "TRUNCATE TABLE testNoOutCall"));

      // Execute the procedure with no out parameters. Expect a single Result
      // with no update count. Expect the an indexed based Parameter bind to
      // have been inserted by the call.
      awaitNone(Mono.from(connection.createStatement(
        "BEGIN testNoOutCallAdd(?); END;")
        .bind(0, Parameters.in(R2dbcType.VARCHAR, "Indexed Parameter"))
        .execute())
        .flatMap(result ->
          Mono.from(result.getRowsUpdated())));
      awaitQuery(asList("Indexed Parameter"),
        row -> row.get(0),
        connection.createStatement("SELECT * FROM testNoOutCall"));

      // Execute the procedure with no out parameters. Expect a single Result
      // with no update count. Expect the a named Parameter bind to have been
      // inserted by the call.
      awaitNone(Mono.from(connection.createStatement(
        "BEGIN testNoOutCallAdd(:parameter); END;")
        .bind("parameter",
          Parameters.in(R2dbcType.VARCHAR, "Named Parameter"))
        .execute())
        .flatMap(result ->
          Mono.from(result.map(row -> "Unexpected"))));
      awaitQuery(asList("Indexed Parameter", "Named Parameter"),
        row -> row.get(0),
        connection.createStatement(
          "SELECT * FROM testNoOutCall ORDER BY value"));

      // Delete the previously inserted rows
      awaitExecution(connection.createStatement(
        "TRUNCATE TABLE testNoOutCall"));

      // Execute the procedure with no out parameters. Expect a single Result
      // with no update count. Expect the an indexed based Parameter.In bind to
      // have been inserted by the call.
      awaitNone(Mono.from(connection.createStatement(
        "BEGIN testNoOutCallAdd(?); END;")
        .bind(0, Parameters.in(R2dbcType.VARCHAR, "Indexed Parameter.In"))
        .execute())
        .flatMap(result ->
          Mono.from(result.getRowsUpdated())));
      awaitQuery(asList("Indexed Parameter.In"),
        row -> row.get(0),
        connection.createStatement("SELECT * FROM testNoOutCall"));

      // Execute the procedure with no out parameters. Expect a single Result
      // with no update count. Expect the a named Parameter.In bind to have been
      // inserted by the call.
      awaitNone(Mono.from(connection.createStatement(
        "BEGIN testNoOutCallAdd(:parameter); END;")
        .bind("parameter",
          Parameters.in(R2dbcType.VARCHAR, "Named Parameter.In"))
        .execute())
        .flatMap(result ->
          Mono.from(result.map(row -> "Unexpected"))));
      awaitQuery(asList("Indexed Parameter.In", "Named Parameter.In"),
        row -> row.get(0),
        connection.createStatement(
          "SELECT * FROM testNoOutCall ORDER BY value"));
    }
    finally {
      tryAwaitExecution(connection.createStatement("DROP TABLE testNoOutCall"));
      tryAwaitExecution(connection.createStatement(
        "DROP PROCEDURE testNoOutCallAdd"));
      tryAwaitNone(connection.close());
    }
  }

  /**
   * Verifies {@link OracleStatementImpl#execute()} when calling a procedure
   * having a single in-out parameter.
   */
  @Test
  public void testOneInOutCall() {

    Connection connection =
      Mono.from(sharedConnection()).block(connectTimeout());

    try {
      // Create a table with one value. Create a procedure that updates the
      // value and returns the previous value
      awaitExecution(connection.createStatement(
        "CREATE TABLE testOneInOutCall (value NUMBER)"));
      awaitUpdate(1, connection.createStatement(
        "INSERT INTO testOneInOutCall VALUES (0)"));
      awaitExecution(connection.createStatement(
        "CREATE OR REPLACE PROCEDURE testOneInOutCallAdd(" +
          " inout_value IN OUT NUMBER) IS" +
          " previous NUMBER;" +
          " BEGIN " +
          " SELECT value INTO previous FROM testOneInOutCall;" +
          " UPDATE testOneInOutCall SET value = inout_value;" +
          " inout_value := previous;" +
          " END;"));

      // Execute the procedure with one in-out parameter. Expect a single Result
      // with no update count. Expect the IN parameter's value to have been
      // inserted by the call.
      consumeOne(connection.createStatement(
        "BEGIN testOneInOutCallAdd(?); END;")
        .bind(0, Parameters.inOut(R2dbcType.NUMERIC, 1))
        .execute(),
        result -> {
          awaitNone(result.getRowsUpdated());
        });
      awaitQuery(asList(1),
        row -> row.get("value", Integer.class),
        connection.createStatement("SELECT * FROM testOneInOutCall"));

      // Execute the procedure again with one in-out parameter. Expect a single
      // Result with one rows having the previous value. Expect the IN
      // parameter's default value to have been inserted by the call.
      consumeOne(connection.createStatement(
        "BEGIN testOneInOutCallAdd(:value); END;")
        .bind("value", Parameters.inOut(R2dbcType.NUMERIC, 2))
        .execute(),
        result ->
          awaitOne(1, result.map(row ->
            row.get("value", Integer.class))));
      awaitQuery(asList(2),
        row -> row.get(0, Integer.class),
        connection.createStatement("SELECT * FROM testOneInOutCall"));

      // Execute the procedure with one in-out parameter having an inferred
      // type. Expect a single Result with no update count. Expect the IN
      // parameter's value to have been inserted by the call.
      consumeOne(connection.createStatement(
        "BEGIN testOneInOutCallAdd(:value); END;")
        .bind("value", Parameters.inOut(3))
        .execute(),
        result ->
          awaitNone(result.getRowsUpdated()));
      awaitQuery(asList(3),
        row -> row.get(0, Integer.class),
        connection.createStatement("SELECT * FROM testOneInOutCall"));;

      // Execute the procedure again with one in-out parameter. Expect a single
      // Result with one rows having the previous value. Expect the IN
      // parameter's value to have been inserted by the call.
      consumeOne(connection.createStatement(
        "BEGIN testOneInOutCallAdd(?); END;")
        .bind(0, Parameters.inOut(4))
        .execute(),
        result ->
          awaitOne(3, result.map(row ->
            row.get(0, Integer.class))));
      awaitQuery(asList(4),
        row -> row.get(0, Integer.class),
        connection.createStatement("SELECT * FROM testOneInOutCall"));
    }
    finally {
      tryAwaitExecution(connection.createStatement("DROP TABLE testOneInOutCall"));
      tryAwaitExecution(connection.createStatement(
        "DROP PROCEDURE testOneInOutCallAdd"));
      tryAwaitNone(connection.close());
    }
  }

  /**
   * Verifies {@link OracleStatementImpl#execute()} when calling a procedure
   * having multiple in-out parameters.
   */
  @Test
  public void testMultiInOutCall() {

    Connection connection =
      Mono.from(sharedConnection()).block(connectTimeout());

    try {
      // Create a table with one value. Create a procedure that updates the
      // value and returns the previous value
      awaitExecution(connection.createStatement(
        "CREATE TABLE testMultiInOutCall (value1 NUMBER, value2 NUMBER)"));
      awaitUpdate(1, connection.createStatement(
        "INSERT INTO testMultiInOutCall VALUES (0, 100)"));
      awaitExecution(connection.createStatement(
        "CREATE OR REPLACE PROCEDURE testMultiInOutCallAdd(" +
          " inout_value1 IN OUT NUMBER," +
          " inout_value2 IN OUT NUMBER) IS" +
          " previous1 NUMBER;" +
          " previous2 NUMBER;" +
          " BEGIN " +
          " SELECT value1, value2 INTO previous1, previous2" +
          "   FROM testMultiInOutCall;" +
          " UPDATE testMultiInOutCall" +
          "   SET value1 = inout_value1, value2 = inout_value2;" +
          " inout_value1 := previous1;" +
          " inout_value2 := previous2;" +
          " END;"));

      // Execute the procedure with one in-out parameter. Expect a single Result
      // with no update count. Expect the IN parameter's value to have been
      // inserted by the call.
      consumeOne(connection.createStatement(
        "BEGIN testMultiInOutCallAdd(:value1, :value2); END;")
        .bind("value1", Parameters.inOut(R2dbcType.NUMERIC, 1))
        .bind("value2", Parameters.inOut(R2dbcType.NUMERIC, 101))
        .execute(),
        result ->
          awaitNone(result.getRowsUpdated()));
      awaitQuery(asList(asList(1, 101)),
        row -> asList(
          row.get("value1", Integer.class),row.get("value2", Integer.class)),
        connection.createStatement("SELECT * FROM testMultiInOutCall"));

      // Execute the procedure again with one in-out parameter. Expect a single
      // Result with one rows having the previous value. Expect the IN
      // parameter's default value to have been inserted by the call.
      consumeOne(connection.createStatement(
        "BEGIN testMultiInOutCallAdd(?, :value2); END;")
        .bind(0, Parameters.inOut(R2dbcType.NUMERIC, 2))
        .bind("value2", Parameters.inOut(R2dbcType.NUMERIC, 102))
        .execute(),
        result ->
          awaitOne(asList(1, 101), result.map(row ->
            asList(
              row.get(0, Integer.class), row.get("value2", Integer.class)))));
      awaitQuery(asList(asList(2, 102)),
        row ->
          asList(row.get("value1", Integer.class), row.get(1, Integer.class)),
        connection.createStatement("SELECT * FROM testMultiInOutCall"));

      // Execute the procedure with one in-out parameter having an inferred
      // type. Expect a single Result with no update count. Expect the IN
      // parameter's value to have been inserted by the call.
      consumeOne(connection.createStatement(
        "BEGIN testMultiInOutCallAdd(?, ?); END;")
        .bind(0, Parameters.inOut(3))
        .bind(1, Parameters.inOut(103))
        .execute(),
        result -> awaitNone(result.getRowsUpdated()));
      awaitQuery(asList(asList(3, 103)),
        row -> asList(row.get(0, Integer.class), row.get(1, Integer.class)),
        connection.createStatement("SELECT * FROM testMultiInOutCall"));;

      // Execute the procedure again with multiple in-out parameters having
      // the same name. Expect a single Result with one rows having the
      // previous value. Getting the parameter value by name should returned
      // the value of the first parameter. Expect the IN parameter's value to
      // have been inserted by the call.
      consumeOne(connection.createStatement(
        "BEGIN testMultiInOutCallAdd(" +
          "inout_value2 => :value2, inout_value1 => :value1); END;")
        .bind("value1", Parameters.inOut(4))
        .bind("value2", Parameters.inOut(104))
        .execute(),
        result ->
          awaitOne(asList(3, 103), result.map(row ->
            asList(
              row.get("value1", Integer.class), row.get(0, Integer.class)))));
      awaitQuery(asList(asList(4, 104)),
        row -> asList(row.get(0, Integer.class), row.get(1, Integer.class)),
        connection.createStatement("SELECT * FROM testMultiInOutCall"));
    }
    finally {
      tryAwaitExecution(connection.createStatement("DROP TABLE testMultiInOutCall"));
      tryAwaitExecution(connection.createStatement(
        "DROP PROCEDURE testMultiInOutCallAdd"));
      tryAwaitNone(connection.close());
    }
  }

  /**
   * Verifies {@link OracleStatementImpl#execute()} when calling a procedure
   * having a single out parameter.
   */
  @Test
  public void testOneOutCall() {
    Connection connection =
      Mono.from(sharedConnection()).block(connectTimeout());
    try {
      awaitExecution(connection.createStatement(
        "CREATE TABLE testOneOutCall (" +
          "id NUMBER GENERATED ALWAYS AS IDENTITY, value VARCHAR2(100))"));

      awaitExecution(connection.createStatement(
        "CREATE OR REPLACE PROCEDURE testOneOutCallAdd(" +
          " value IN VARCHAR2 DEFAULT 'Default Value'," +
          " id OUT NUMBER) IS" +
          " BEGIN " +
          " INSERT INTO testOneOutCall(value) VALUES (value)" +
          "   RETURNING testOneOutCall.id INTO id;" +
          " END;"));

      // Execute the procedure with one in-out parameter. Expect a single Result
      // with no update count. Expect the IN parameter's default value to
      // have been inserted by the call.
      consumeOne(connection.createStatement(
        "BEGIN testOneOutCallAdd(id => ?); END;")
        .bind(0, Parameters.out(R2dbcType.NUMERIC))
        .execute(),
        result -> awaitNone(result.getRowsUpdated()));
      awaitQuery(asList(asList(1, "Default Value")),
        row -> asList(row.get("id", Integer.class), row.get("value")),
        connection.createStatement("SELECT * FROM testOneOutCall"));

      // Execute the procedure again with one in-out parameter. Expect a single
      // Result with one rows Expect the IN parameter's default value to have
      // been inserted by the call.
      consumeOne(connection.createStatement(
        "BEGIN testOneOutCallAdd(id => ?); END;")
        .bind(0, Parameters.out(R2dbcType.NUMERIC))
        .execute(),
        result ->
          awaitOne(2, result.map(row -> row.get(0, Integer.class))));
      awaitQuery(asList(asList(1, "Default Value"), asList(2, "Default Value")),
        row -> asList(row.get("id", Integer.class), row.get("value")),
        connection.createStatement("SELECT * FROM testOneOutCall"));

      // Delete the previously inserted rows
      awaitExecution(connection.createStatement(
        "TRUNCATE TABLE testOneOutCall"));

      // Execute the procedure with one in-out parameter. Expect a single Result
      // with no update count. Expect the an indexed based String bind to
      // have been inserted by the call.
      consumeOne(connection.createStatement(
        "BEGIN testOneOutCallAdd(?, ?); END;")
        .bind(0, "Indexed Bind")
        .bind(1, Parameters.out(R2dbcType.NUMERIC))
        .execute(),
        result -> awaitNone(result.getRowsUpdated()));
      awaitQuery(asList(asList(3, "Indexed Bind")),
        row -> asList(row.get(0, Integer.class), row.get(1)),
        connection.createStatement("SELECT * FROM testOneOutCall"));

      // Execute the procedure with one in-out parameter. Expect a single Result
      // with no update count. Expect the a named String bind to have been
      // inserted by the call.
      consumeOne(connection.createStatement(
        "BEGIN testOneOutCallAdd(:parameter, :out); END;")
        .bind("parameter", "Named Bind")
        .bind("out", Parameters.out(R2dbcType.NUMERIC))
        .execute(),
        result ->
          awaitOne(4,
            result.map(row -> row.get("out", Integer.class))));
      awaitQuery(asList(asList(3, "Indexed Bind"), asList(4, "Named Bind")),
        row -> asList(row.get(0, Integer.class), row.get(1)),
        connection.createStatement(
          "SELECT * FROM testOneOutCall ORDER BY value"));

      // Delete the previously inserted rows
      awaitExecution(connection.createStatement(
        "TRUNCATE TABLE testOneOutCall"));

      // Execute the procedure with one in-out parameter. Expect a single Result
      // with no update count. Expect the an indexed based Parameter bind to
      // have been inserted by the call.
      consumeOne(connection.createStatement(
        "BEGIN testOneOutCallAdd(?, ?); END;")
        .bind(0, Parameters.in(R2dbcType.VARCHAR, "Indexed Parameter"))
        .bind(1, Parameters.out(R2dbcType.NUMERIC))
        .execute(),
        result -> awaitNone(result.getRowsUpdated()));
      awaitQuery(asList(asList(5, "Indexed Parameter")),
        row -> asList(row.get(0, Integer.class), row.get(1)),
        connection.createStatement("SELECT * FROM testOneOutCall"));

      // Execute the procedure with one in-out parameter. Expect a single Result
      // with no update count. Expect the a named Parameter bind to have been
      // inserted by the call.
      consumeOne(connection.createStatement(
        "BEGIN testOneOutCallAdd(:parameter, :out); END;")
        .bind("parameter",
          Parameters.in(R2dbcType.VARCHAR, "Named Parameter"))
        .bind("out", Parameters.out(R2dbcType.NUMERIC))
        .execute(),
        result ->
          awaitOne(6,
            result.map(row -> row.get("out", Integer.class))));
      awaitQuery(asList(
        asList(5, "Indexed Parameter"), asList(6, "Named Parameter")),
        row -> asList(row.get(0, Integer.class), row.get(1)),
        connection.createStatement(
          "SELECT * FROM testOneOutCall ORDER BY value"));

      // Delete the previously inserted rows
      awaitExecution(connection.createStatement(
        "TRUNCATE TABLE testOneOutCall"));

      // Execute the procedure with one in-out parameter. Expect a single Result
      // with no update count. Expect the an indexed based Parameter.In bind to
      // have been inserted by the call.
      consumeOne(connection.createStatement(
        "BEGIN testOneOutCallAdd(?, ?); END;")
        .bind(0, Parameters.in(R2dbcType.VARCHAR, "Indexed Parameter.In"))
        .bind(1, Parameters.out(R2dbcType.NUMERIC))
        .execute(),
        result -> awaitNone(result.getRowsUpdated()));
      awaitQuery(asList(asList(7, "Indexed Parameter.In")),
        row -> asList(row.get(0, Integer.class), row.get(1)),
        connection.createStatement("SELECT * FROM testOneOutCall"));

      // Execute the procedure with one in-out parameter. Expect a single Result
      // with no update count. Expect the a named Parameter.In bind to have been
      // inserted by the call.
      consumeOne(connection.createStatement(
        "BEGIN testOneOutCallAdd(:parameter, :out); END;")
        .bind("parameter",
          Parameters.in(R2dbcType.VARCHAR, "Named Parameter.In"))
        .bind("out", Parameters.out(R2dbcType.NUMERIC))
        .execute(),
        result ->
          awaitOne(result.map(row -> row.get("out"))));
      awaitQuery(asList(
        asList(7, "Indexed Parameter.In"), asList(8, "Named Parameter.In")),
        row -> asList(row.get(0, Integer.class), row.get(1)),
        connection.createStatement(
          "SELECT * FROM testOneOutCall ORDER BY value"));
    }
    finally {
      tryAwaitExecution(connection.createStatement("DROP TABLE testOneOutCall"));
      tryAwaitExecution(connection.createStatement(
        "DROP PROCEDURE testOneOutCallAdd"));
      tryAwaitNone(connection.close());
    }
  }

  /**
   * Verifies {@link OracleStatementImpl#execute()} when calling a procedure
   * having a single out parameters.
   */
  @Test
  public void testMultiOutCall() {
    Connection connection =
      Mono.from(sharedConnection()).block(connectTimeout());
    try {
      awaitExecution(connection.createStatement(
        "CREATE TABLE testMultiOutCall (" +
          "id NUMBER GENERATED ALWAYS AS IDENTITY, value VARCHAR2(100))"));

      awaitExecution(connection.createStatement(
        "CREATE OR REPLACE PROCEDURE testMultiOutCallAdd(" +
          " value IN VARCHAR2 DEFAULT 'Default Value'," +
          " id OUT NUMBER," +
          " new_count OUT NUMBER) IS" +
          " BEGIN " +
          " INSERT INTO testMultiOutCall(value) VALUES (value)" +
          "   RETURNING testMultiOutCall.id INTO id;" +
          " SELECT COUNT(*) INTO new_count FROM testMultiOutCall;" +
          " END;"));

      // Execute the procedure with two out parameters. Expect a single Result
      // with no update count. Expect the IN parameter's default value to
      // have been inserted by the call.
      consumeOne(connection.createStatement(
        "BEGIN testMultiOutCallAdd(id => ?, new_count => ?); END;")
        .bind(0, Parameters.out(R2dbcType.NUMERIC))
        .bind(1, Parameters.out(R2dbcType.NUMERIC))
        .execute(),
        result -> awaitNone(result.getRowsUpdated()));
      awaitQuery(asList(asList(1, "Default Value")),
        readable -> asList(readable.get("id", Integer.class), readable.get("value")),
        connection.createStatement("SELECT * FROM testMultiOutCall"));

      // Execute the procedure again with two out parameters. Expect a single
      // Result with one readables Expect the IN parameter's default value to have
      // been inserted by the call.
      consumeOne(connection.createStatement(
        "BEGIN testMultiOutCallAdd(id => ?, new_count => ?); END;")
        .bind(0, Parameters.out(R2dbcType.NUMERIC))
        .bind(1, Parameters.out(R2dbcType.NUMERIC))
        .execute(),
        result ->
          awaitOne(asList(2, 2), result.map(readable ->
            asList(readable.get(0, Integer.class), readable.get(1, Integer.class)))));
      awaitQuery(asList(asList(1, "Default Value"), asList(2, "Default Value")),
        readable -> asList(readable.get("id", Integer.class), readable.get("value")),
        connection.createStatement("SELECT * FROM testMultiOutCall"));

      // Delete the previously inserted readables
      awaitExecution(connection.createStatement(
        "TRUNCATE TABLE testMultiOutCall"));

      // Execute the procedure with two out parameters. Expect a single Result
      // with no update count. Expect the an indexed based String bind to
      // have been inserted by the call.
      consumeOne(connection.createStatement(
        "BEGIN testMultiOutCallAdd(?, ?, ?); END;")
        .bind(0, "Indexed Bind")
        .bind(1, Parameters.out(R2dbcType.NUMERIC))
        .bind(2, Parameters.out(R2dbcType.NUMERIC))
        .execute(),
        result -> awaitNone(result.getRowsUpdated()));
      awaitQuery(asList(asList(3, "Indexed Bind")),
        readable -> asList(readable.get(0, Integer.class), readable.get(1)),
        connection.createStatement("SELECT * FROM testMultiOutCall"));

      // Execute the procedure with two out parameters. Expect a single Result
      // with no update count. Expect the a named String bind to have been
      // inserted by the call.
      consumeOne(connection.createStatement(
        "BEGIN testMultiOutCallAdd(:parameter, :out, :newCount); END;")
        .bind("parameter", "Named Bind")
        .bind("out", Parameters.out(R2dbcType.NUMERIC))
        .bind("newCount", Parameters.out(R2dbcType.NUMERIC))
        .execute(),
        result ->
          awaitOne(asList(4, 2), result.map(readable ->
            asList(readable.get("out", Integer.class),
              readable.get("newCount", Integer.class)))));
      awaitQuery(asList(asList(3, "Indexed Bind"), asList(4, "Named Bind")),
        readable -> asList(readable.get(0, Integer.class), readable.get(1)),
        connection.createStatement(
          "SELECT * FROM testMultiOutCall ORDER BY value"));

      // Delete the previously inserted readables
      awaitExecution(connection.createStatement(
        "TRUNCATE TABLE testMultiOutCall"));

      // Execute the procedure with two out parameters. Expect a single Result
      // with no update count. Expect the an indexed based Parameter bind to
      // have been inserted by the call.
      consumeOne(connection.createStatement(
        "BEGIN testMultiOutCallAdd(?, ?, ?); END;")
        .bind(0, Parameters.in(R2dbcType.VARCHAR, "Indexed Parameter"))
        .bind(1, Parameters.out(R2dbcType.NUMERIC))
        .bind(2, Parameters.out(R2dbcType.NUMERIC))
        .execute(),
        result -> awaitNone(result.getRowsUpdated()));
      awaitQuery(asList(asList(5, "Indexed Parameter")),
        readable -> asList(readable.get(0, Integer.class), readable.get(1)),
        connection.createStatement("SELECT * FROM testMultiOutCall"));

      // Execute the procedure with two out parameters. Expect a single Result
      // with no update count. Expect the a named Parameter bind to have been
      // inserted by the call.
      consumeOne(connection.createStatement(
        "BEGIN testMultiOutCallAdd(:parameter, :out, :newCount); END;")
        .bind("parameter",
          Parameters.in(R2dbcType.VARCHAR, "Named Parameter"))
        .bind("out", Parameters.out(R2dbcType.NUMERIC))
        .bind("newCount", Parameters.out(R2dbcType.NUMERIC))
        .execute(),
        result ->
          awaitOne(asList(6, 2), result.map(readable ->
            asList(readable.get("out", Integer.class),
              readable.get("newCount", Integer.class)))));
      awaitQuery(asList(
        asList(5, "Indexed Parameter"), asList(6, "Named Parameter")),
          readable -> asList(readable.get(0, Integer.class), readable.get(1)),
        connection.createStatement(
          "SELECT * FROM testMultiOutCall ORDER BY value"));

      // Delete the previously inserted readables
      awaitExecution(connection.createStatement(
        "TRUNCATE TABLE testMultiOutCall"));

      // Execute the procedure with two out parameters. Expect a single Result
      // with no update count. Expect the an indexed based Parameter.In bind to
      // have been inserted by the call.
      consumeOne(connection.createStatement(
        "BEGIN testMultiOutCallAdd(?, ?, ?); END;")
        .bind(0, Parameters.in(R2dbcType.VARCHAR, "Indexed Parameter.In"))
        .bind(1, Parameters.out(R2dbcType.NUMERIC))
        .bind(2, Parameters.out(R2dbcType.NUMERIC))
        .execute(),
        result -> awaitNone(result.getRowsUpdated()));
      awaitQuery(asList(asList(7, "Indexed Parameter.In")),
        readable -> asList(readable.get(0, Integer.class), readable.get(1)),
        connection.createStatement("SELECT * FROM testMultiOutCall"));

      // Execute the procedure with two out parameters. Expect a single Result
      // with no update count. Expect the a named Parameter.In bind to have been
      // inserted by the call.
      consumeOne(connection.createStatement(
        "BEGIN testMultiOutCallAdd(:parameter, :out, :newCount); END;")
        .bind("parameter",
          Parameters.in(R2dbcType.VARCHAR, "Named Parameter.In"))
        .bind("out", Parameters.out(R2dbcType.NUMERIC))
        .bind("newCount", Parameters.out(R2dbcType.NUMERIC))
        .execute(),
        result -> awaitOne(result.map(readable -> readable.get("out"))));
      awaitQuery(asList(
        asList(7, "Indexed Parameter.In"), asList(8, "Named Parameter.In")),
        readable -> asList(readable.get(0, Integer.class), readable.get(1)),
        connection.createStatement(
          "SELECT * FROM testMultiOutCall ORDER BY value"));
    }
    finally {
      tryAwaitExecution(connection.createStatement("DROP TABLE testMultiOutCall"));
      tryAwaitExecution(connection.createStatement(
        "DROP PROCEDURE testMultiOutCallAdd"));
      tryAwaitNone(connection.close());
    }
  }

  /**
   * Verify {@link OracleStatementImpl#execute()} when calling a procedure
   * having no out binds and returning implicit results.
   */
  @Test
  public void testNoOutImplicitResult() {
    Connection connection = awaitOne(sharedConnection());
    try {
      awaitExecution(connection.createStatement(
        "CREATE TABLE testNoOutImplicitResult (count NUMBER)"));

      // Load [0,100] into the table
      Statement insert = connection.createStatement(
        "INSERT INTO testNoOutImplicitResult VALUES (?)");
      IntStream.range(0, 100)
        .forEach(i -> insert.bind(0, i).add());
      insert.bind(0, 100);
      awaitOne(101L, Flux.from(insert.execute())
        .flatMap(Result::getRowsUpdated)
        .reduce(0L, (total, updateCount) -> total + updateCount));

      // Create a procedure that returns a cursor
      awaitExecution(connection.createStatement(
        "CREATE OR REPLACE PROCEDURE countDown (" +
          " countFrom IN NUMBER DEFAULT 100)" +
          " IS" +
          " countDownCursor SYS_REFCURSOR;" +
          " BEGIN" +
          " OPEN countDownCursor FOR " +
          "   SELECT count FROM testNoOutImplicitResult" +
          "   WHERE count <= countFrom" +
          "   ORDER BY count DESC;" +
          " DBMS_SQL.RETURN_RESULT(countDownCursor);" +
          " END;"));

      // Execute without setting the countFrom parameter, and expect one
      // Result with rows counting down from the default countFrom value, 100
      awaitQuery(Stream.iterate(
        100, previous -> previous >= 0, previous -> previous - 1)
          .collect(Collectors.toList()),
        row -> row.get(0, Integer.class),
        connection.createStatement("BEGIN countDown; END;"));

      // Execute with with an in bind parameter, and expect one
      // Result with rows counting down from the parameter value
      awaitQuery(Stream.iterate(
        10, previous -> previous >= 0, previous -> previous - 1)
          .collect(Collectors.toList()),
        row -> row.get(0, Integer.class),
        connection.createStatement("BEGIN countDown(?); END;")
          .bind(0, 10));

      // Create a procedure that returns multiple cursors
      awaitExecution(connection.createStatement(
        "CREATE OR REPLACE PROCEDURE countDown (" +
          " countFrom IN NUMBER DEFAULT 50)" +
          " IS" +
          " countDownCursor SYS_REFCURSOR;" +
          " countUpCursor SYS_REFCURSOR;" +
          " BEGIN" +

          " OPEN countDownCursor FOR " +
          "   SELECT count FROM testNoOutImplicitResult" +
          "   WHERE count <= countFrom" +
          "   ORDER BY count DESC;" +
          " DBMS_SQL.RETURN_RESULT(countDownCursor);" +

          " OPEN countUpCursor FOR " +
          "   SELECT count FROM testNoOutImplicitResult" +
          "   WHERE count >= countFrom" +
          "   ORDER BY count;" +
          " DBMS_SQL.RETURN_RESULT(countUpCursor);" +

          " END;"));


      awaitMany(asList(
        // countDownCursor
        Stream.iterate(
          50, previous -> previous >= 0, previous -> previous - 1)
          .collect(Collectors.toList()),
        // countUpCursor
        Stream.iterate(
          50, previous -> previous <= 100, previous -> previous + 1)
          .collect(Collectors.toList())),
        // Map rows of two Result.map(..) publishers into two Lists
        Flux.from(connection.createStatement("BEGIN countDown; END;")
          .execute())
          .concatMap(result ->
            Flux.from(result.map(row ->
              row.get(0, Integer.class)))
              .collectList()));

      // Expect Implicit Results to have no update counts
      AtomicLong count = new AtomicLong(-9);
      awaitMany(asList(-9L, -10L),
        Flux.from(connection.createStatement("BEGIN countDown; END;")
          .execute())
          .concatMap(result ->
            Flux.from(result.getRowsUpdated())
              .defaultIfEmpty(count.getAndDecrement())));

    }
    finally {
      tryAwaitExecution(connection.createStatement("DROP PROCEDURE countDown"));
      tryAwaitExecution(connection.createStatement(
        "DROP TABLE testNoOutImplicitResult"));
      tryAwaitNone(connection.close());
    }
  }

  /**
   * Verify {@link OracleStatementImpl#execute()} when calling a procedure
   * having out binds and returning implicit results.
   */
  @Test
  public void testOutAndImplicitResult() {
    Connection connection = awaitOne(sharedConnection());
    try {
      awaitExecution(connection.createStatement(
        "CREATE TABLE testOutAndImplicitResult (count NUMBER)"));

      // Load [0,100] into the table
      Statement insert = connection.createStatement(
        "INSERT INTO testOutAndImplicitResult VALUES (?)");
      IntStream.range(0, 100)
        .forEach(i -> insert.bind(0, i).add());
      insert.bind(0, 100);
      awaitOne(101L, Flux.from(insert.execute())
        .flatMap(Result::getRowsUpdated)
        .reduce(0L, (total, updateCount) -> total + updateCount));

      // Create a procedure that returns a cursor
      awaitExecution(connection.createStatement(
        "CREATE OR REPLACE PROCEDURE countDown (" +
          " outValue OUT VARCHAR2)" +
          " IS" +
          " countDownCursor SYS_REFCURSOR;" +
          " BEGIN" +
          " outValue := 'test';" +
          " OPEN countDownCursor FOR " +
          "   SELECT count FROM testOutAndImplicitResult" +
          "   WHERE count <= 100" +
          "   ORDER BY count DESC;" +
          " DBMS_SQL.RETURN_RESULT(countDownCursor);" +
          " END;"));

      // Expect one Result with rows counting down from 100, then one Result
      // with the out bind value
      awaitMany(asList(
        Stream.iterate(
          100, previous -> previous >= 0, previous -> previous - 1)
          .map(String::valueOf)
          .collect(Collectors.toList()),
        asList("test")),
        Flux.from(connection.createStatement("BEGIN countDown(:outValue); END;")
          .bind("outValue", Parameters.out(R2dbcType.VARCHAR))
          .execute())
          .concatMap(result ->
            Flux.from(result.map(row ->
              row.get(0, String.class)))
              .collectList()));

      // Create a procedure that returns multiple cursors
      awaitExecution(connection.createStatement(
        "CREATE OR REPLACE PROCEDURE countDown (" +
          " outValue OUT VARCHAR2)" +
          " IS" +
          " countDownCursor SYS_REFCURSOR;" +
          " countUpCursor SYS_REFCURSOR;" +
          " BEGIN" +

          " outValue := 'test';" +

          " OPEN countDownCursor FOR " +
          "   SELECT count FROM testOutAndImplicitResult" +
          "   WHERE count <= 50" +
          "   ORDER BY count DESC;" +
          " DBMS_SQL.RETURN_RESULT(countDownCursor);" +

          " OPEN countUpCursor FOR " +
          "   SELECT count FROM testOutAndImplicitResult" +
          "   WHERE count >= 50" +
          "   ORDER BY count;" +
          " DBMS_SQL.RETURN_RESULT(countUpCursor);" +

          " END;"));


      awaitMany(asList(
        // countDownCursor
        Stream.iterate(
          50, previous -> previous >= 0, previous -> previous - 1)
          .map(String::valueOf)
          .collect(Collectors.toList()),
        // countUpCursor
        Stream.iterate(
          50, previous -> previous <= 100, previous -> previous + 1)
          .map(String::valueOf)
          .collect(Collectors.toList()),
        asList("test")),
        // Map rows of two Result.map(..) publishers into two Lists
        Flux.from(connection.createStatement("BEGIN countDown(:outValue); END;")
          .bind("outValue", Parameters.out(R2dbcType.VARCHAR))
          .execute())
          .concatMap(result ->
            Flux.from(result.map(row ->
              row.get(0, String.class)))
              .collectList()));

      // Expect Implicit Results to have no update counts
      AtomicLong count = new AtomicLong(-8);
      awaitMany(asList(-8L, -9L, -10L),
        Flux.from(connection.createStatement("BEGIN countDown(?); END;")
          .bind(0, Parameters.out(R2dbcType.VARCHAR))
          .execute())
          .concatMap(result ->
            Flux.from(result.getRowsUpdated())
              .defaultIfEmpty(count.getAndDecrement())));

    }
    finally {
      tryAwaitExecution(connection.createStatement("DROP PROCEDURE countDown"));
      tryAwaitExecution(connection.createStatement(
        "DROP TABLE testOutAndImplicitResult"));
      tryAwaitNone(connection.close());
    }
  }

  /**
   * Verifies that {@link OracleStatementImpl#execute()} emits a {@link Result}
   * with a {@link OracleR2dbcWarning} segment when the execution results in a
   * warning.
   */
  @Test
  public void testWarningMessage() {
    Connection connection =
      Mono.from(sharedConnection()).block(connectTimeout());
    try {

      // Create a procedure using invalid syntax and expect the Result to
      // have an OracleR2dbcWarning with an R2dbcException having a SQLWarning
      // as it's initial cause. Expect the Result to have an update count of
      // zero as well, indicating that the statement completed after the
      // warning.
      AtomicInteger segmentCount = new AtomicInteger(0);
      R2dbcException r2dbcException =
        awaitOne(Flux.from(connection.createStatement(
          "CREATE OR REPLACE PROCEDURE testWarningMessage" +
            " IS BEGIN;")
          .execute())
          .concatMap(result ->
            result.flatMap(segment -> {
              int index = segmentCount.getAndIncrement();
              if (index == 0) {
                // Expect the first segment to be an update count
                assertTrue(segment instanceof UpdateCount,
                  "Unexpected Segment: " + segment);
                assertEquals(0, ((UpdateCount)segment).value());
                return Mono.empty();
              }
              else if (index == 1) {
                // Expect second segment to be a warning
                assertTrue(segment instanceof OracleR2dbcWarning,
                  "Unexpected Segment: " + segment);
                return Mono.just(((OracleR2dbcWarning)segment).exception());
              }
              else {
                fail("Unexpected Segment: " + segment);
                return Mono.error(new AssertionError("Should not reach here"));
              }
            })));

      // Expect ORA-17110 for an execution that completed with a warning
      assertEquals(17110, r2dbcException.getErrorCode());
      Throwable cause = r2dbcException.getCause();
      assertTrue(cause instanceof SQLWarning, "Unexpected cause: " + cause);
      assertEquals(17110, ((SQLWarning)cause).getErrorCode());
      assertNull(cause.getCause());
    }
    finally {
      tryAwaitNone(connection.close());
    }
  }

  /**
   * Verifies that concurrent statement execution on a single
   * connection does not cause threads to block when there are many threads
   * available.
   */
  @Test
  public void testConcurrentExecuteManyThreads() throws InterruptedException {
    ExecutorService executorService = Executors.newFixedThreadPool(4);
    try {
      Connection connection = awaitOne(connect(executorService));
      try {
        verifyConcurrentExecute(connection);
      }
      finally {
        tryAwaitNone(connection.close());
      }
    }
    finally {
      executorService.shutdown();
      executorService.awaitTermination(
        sqlTimeout().toSeconds(), TimeUnit.SECONDS);
    }
  }

  /**
   * Verifies that concurrent statement execution on a single
   * connection does not cause threads to block when there is just one thread
   * available.
   */
  @Test
  public void testConcurrentExecuteSingleThread() throws InterruptedException {
    ExecutorService executorService = Executors.newSingleThreadExecutor();
    try {
      Connection connection = awaitOne(connect(executorService));
      try {
        verifyConcurrentExecute(connection);
      }
      finally {
        tryAwaitNone(connection.close());
      }
    }
    finally {
      executorService.shutdown();
      executorService.awaitTermination(
        sqlTimeout().toSeconds(), TimeUnit.SECONDS);
    }
  }

  /**
   * Verifies that concurrent statement execution and row fetching on a single
   * connection does not cause threads to block when there is just one thread
   * available.
   */
  @Test
  public void testConcurrentFetchSingleThread() throws InterruptedException {
    ExecutorService executorService = Executors.newSingleThreadExecutor();
    try {
      Connection connection = awaitOne(connect(executorService));
      try {
        verifyConcurrentFetch(connection);
      }
      finally {
        tryAwaitNone(connection.close());
      }
    }
    finally {
      executorService.shutdown();
      executorService.awaitTermination(
        sqlTimeout().toSeconds(), TimeUnit.SECONDS);
    }
  }

  /**
   * Verifies that concurrent statement execution and row fetching on a single
   * connection does not cause threads to block when there are many threads
   * available.
   */
  @Test
  public void testConcurrentFetchManyThreads() throws InterruptedException {
    ExecutorService executorService = Executors.newFixedThreadPool(4);
    try {
      Connection connection = awaitOne(connect(executorService));
      try {
        verifyConcurrentFetch(connection);
      }
      finally {
        tryAwaitNone(connection.close());
      }
    }
    finally {
      executorService.shutdown();
      executorService.awaitTermination(
        sqlTimeout().toSeconds(), TimeUnit.SECONDS);
    }
  }

  /**
   * Verifies behavior when commitTransaction() and close() Publishers are
   * subscribed to concurrently due to cancelling a Flux.usingWhen(...)
   * operator.
   */
  @Test
  public void testUsingWhenCancel() {
    Connection connection = awaitOne(sharedConnection());
    try {
      awaitExecution(connection.createStatement(
        "CREATE TABLE testUsingWhenCancel (value NUMBER)"));

      // Use more threads than what the FJP has available
      @SuppressWarnings({"unchecked","rawtypes"})
      Publisher<Boolean>[] publishers =
        new Publisher[ForkJoinPool.getCommonPoolParallelism() * 4];

      for (int i = 0; i < publishers.length; i++) {

        int value = i;

        // The hasElements operator below will cancel its subscription upon
        // receiving onNext. This triggers a subscription to the
        // commitTransaction() publisher, immediately followed by a subscription
        // to the close() publisher. Expect the driver to defer the subscription
        // to the close() publisher until the commitTransaction publisher has
        // completed. If not deferred, then the thread subscribing to the close
        // publisher will block, and this test will deadlock as the
        // commitTransaction publisher has no available thread to complete with.
        Mono<Boolean> mono = Flux.usingWhen(
          newConnection(),
          newConnection ->
            Flux.usingWhen(
              Mono.from(newConnection.beginTransaction())
                .thenReturn(newConnection),
              newConnection0 ->
                Flux.from(newConnection.createStatement(
                  "INSERT INTO testUsingWhenCancel VALUES (?)")
                  .bind(0, value)
                  .execute())
                  .flatMap(Result::getRowsUpdated),
              Connection::commitTransaction),
          Connection::close)
          .hasElements()
          .cache();

        mono.subscribe();
        publishers[i] = mono;
      }

      awaitMany(
        Stream.generate(() -> true)
          .limit(publishers.length)
          .collect(Collectors.toList()),
        Flux.merge(publishers));

    }
    finally {
      // Note that Flux.usingWhen doesn't actually wait for the
      // commitTransaction publisher to complete (because the downstream
      // subscriber has already cancelled the subscription, so it can't
      // receive the result anyway).
      // This means the transactions may not have ended by the time the
      // drop table command executes. Set a DDL wait timeout to avoid a
      // "Resource busy..." error from the database.
      tryAwaitExecution(connection.createStatement(
        "ALTER SESSION SET ddl_lock_timeout=15"));
      tryAwaitExecution(connection.createStatement(
        "DROP TABLE testUsingWhenCancel"));
      tryAwaitNone(connection.close());
    }
  }

  /**
   * Verifies that {@link R2dbcException#getSql()} returns the SQL command
   * that caused an exception.
   */
  @Test
  public void testGetSql() {
    Connection connection = awaitOne(sharedConnection());
    try {
      String badSql = "SELECT 0 FROM dooool";
      Result result = awaitOne(connection.createStatement(badSql).execute());
      R2dbcException r2dbcException = assertThrows(R2dbcException.class, () ->
        awaitOne(result.getRowsUpdated()));
      assertEquals(badSql, r2dbcException.getSql());
    }
    finally {
      tryAwaitNone(connection.close());
    }
  }

  /**
   * Verifies that a SYS_REFCURSOR out parameter can be consumed as a
   * {@link Result} object.
   */
  @Test
  public void testRefCursorOut() {
    Connection connection = awaitOne(sharedConnection());
    try {
      List<TestRow> rows = createRows(100);

      // Create a table with some rows to query
      awaitExecution(connection.createStatement(
        "CREATE TABLE testRefCursorTable(id NUMBER, value VARCHAR(10))"));
      Statement insertStatement = connection.createStatement(
        "INSERT INTO testRefCursorTable VALUES (:id, :value)");
      awaitUpdate(
        rows.stream()
          .map(row -> 1)
          .collect(Collectors.toList()),
        bindRows(rows, insertStatement));

      // Create a procedure that returns a cursor over the rows
      awaitExecution(connection.createStatement(
        "CREATE OR REPLACE PROCEDURE testRefCursorProcedure(" +
          " countCursor OUT SYS_REFCURSOR)" +
          " IS" +
          " BEGIN" +
          " OPEN countCursor FOR " +
          "   SELECT id, value FROM testRefCursorTable" +
          "   ORDER BY id;" +
          " END;"));

      // Call the procedure with the cursor registered as an out parameter, and
      // expect it to map to a Result. Then consume the rows of the Result and
      // verify they have the expected values inserted above.
      awaitMany(
        rows,
        Flux.from(connection.createStatement(
              "BEGIN testRefCursorProcedure(:countCursor); END;")
            .bind("countCursor", Parameters.out(OracleR2dbcTypes.REF_CURSOR))
            .execute())
          .flatMap(result ->
            result.map(outParameters ->
              outParameters.get("countCursor")))
          .cast(Result.class)
          .flatMap(countCursor ->
            countCursor.map(row ->
              new TestRow(
                row.get("id", Integer.class),
                row.get("value", String.class)))));

      // Verify the procedure call again. This time using an explicit
      // Result.class argument to Row.get(...). Also, this time using
      // Result.flatMap to create the publisher within the segment mapping
      // function
      awaitMany(
        rows,
        Flux.from(connection.createStatement(
            "BEGIN testRefCursorProcedure(:countCursor); END;")
          .bind("countCursor", Parameters.out(OracleR2dbcTypes.REF_CURSOR))
          .execute())
          .flatMap(result ->
            result.flatMap(segment ->
              ((Result.OutSegment)segment).outParameters()
                  .get(0, Result.class)
                  .map(row ->
                    new TestRow(
                      row.get("id", Integer.class),
                      row.get("value", String.class))))));
    }
    catch (Exception exception) {
      showErrors(connection);
      throw exception;
    }
    finally {
      tryAwaitExecution(connection.createStatement(
        "DROP PROCEDURE testRefCursorProcedure"));
      tryAwaitExecution(connection.createStatement(
        "DROP TABLE testRefCursorTable"));
      tryAwaitNone(connection.close());
    }
  }

  /**
   * Verifies that SYS_REFCURSOR out parameters can be consumed as
   * {@link Result} objects.
   */
  @Test
  public void testMultipleRefCursorOut() {
    Connection connection = awaitOne(sharedConnection());
    try {
      List<TestRow> rows = createRows(100);

      // Create a table with some rows to query
      awaitExecution(connection.createStatement(
        "CREATE TABLE testMultiRefCursorTable(id NUMBER, value VARCHAR(10))"));
      Statement insertStatement = connection.createStatement(
        "INSERT INTO testMultiRefCursorTable VALUES (:id, :value)");
      awaitUpdate(
        rows.stream()
          .map(row -> 1)
          .collect(Collectors.toList()),
        bindRows(rows, insertStatement));

      // Create a procedure that returns a multiple cursors over the rows
      awaitExecution(connection.createStatement(
        "CREATE OR REPLACE PROCEDURE testMultiRefCursorProcedure(" +
          " countCursor0 OUT SYS_REFCURSOR," +
          " countCursor1 OUT SYS_REFCURSOR)" +
          " IS" +
          " BEGIN" +
          " OPEN countCursor0 FOR " +
          "   SELECT id, value FROM testMultiRefCursorTable" +
          "   ORDER BY id;" +
          " OPEN countCursor1 FOR " +
          "   SELECT id, value FROM testMultiRefCursorTable" +
          "   ORDER BY id DESC;" +
          " END;"));

      // Call the procedure with the cursors registered as out parameters, and
      // expect them to map to Results. Then consume the rows of each Result and
      // verify they have the expected values inserted above.
      List<TestRow> expectedRows = new ArrayList<>(rows);
      Collections.reverse(rows);
      expectedRows.addAll(rows);
      awaitMany(
        expectedRows,
        Flux.from(connection.createStatement(
              "BEGIN testMultiRefCursorProcedure(:countCursor0, :countCursor1); END;")
            .bind("countCursor0", Parameters.out(OracleR2dbcTypes.REF_CURSOR))
            .bind("countCursor1", Parameters.out(OracleR2dbcTypes.REF_CURSOR))
            .execute())
          .flatMap(result ->
            result.map(outParameters ->
              List.of(
                (Result)outParameters.get("countCursor0"),
                (Result)outParameters.get("countCursor1"))))
          .flatMap(results ->
            Flux.concat(
              results.get(0).map(row ->
                new TestRow(
                  row.get("id", Integer.class),
                  row.get("value", String.class))),
              results.get(1).map(row ->
                new TestRow(
                  row.get("id", Integer.class),
                  row.get("value", String.class))))));

      // Run the same verification, this time with Result.class argument to
      // Row.get(...), and mapping the REF CURSOR Results into a Publisher
      // within the row mapping function
      awaitMany(
        expectedRows,
        Flux.from(connection.createStatement(
              "BEGIN testMultiRefCursorProcedure(:countCursor0, :countCursor1); END;")
            .bind("countCursor0", Parameters.out(OracleR2dbcTypes.REF_CURSOR))
            .bind("countCursor1", Parameters.out(OracleR2dbcTypes.REF_CURSOR))
            .execute())
          .flatMap(result ->
            result.map(outParameters ->
              Flux.concat(
                outParameters.get("countCursor0", Result.class).map(row ->
                  new TestRow(
                    row.get(0, Integer.class),
                    row.get(1, String.class))),
                outParameters.get("countCursor1", Result.class).map(row ->
                  new TestRow(
                    row.get(0, Integer.class),
                    row.get(1, String.class))))))
          .flatMap(Function.identity()));
    }
    catch (Exception exception) {
      showErrors(connection);
      throw exception;
    }
    finally {
      tryAwaitExecution(connection.createStatement(
        "DROP PROCEDURE testMultiRefCursorProcedure"));
      tryAwaitExecution(connection.createStatement(
        "DROP TABLE testMultiRefCursorTable"));
      tryAwaitNone(connection.close());
    }
  }

  /**
   * Verifies behavior for a PL/SQL call having {@code ARRAY} type IN bind
   */
  @Test
  public void testInArrayCall() {
    Connection connection = awaitOne(sharedConnection());
    try {
      awaitExecution(connection.createStatement(
        "CREATE TYPE TEST_IN_ARRAY AS ARRAY(8) OF NUMBER"));
      awaitExecution(connection.createStatement(
        "CREATE TABLE testInArrayCall(id NUMBER, value TEST_IN_ARRAY)"));
      awaitExecution(connection.createStatement(
        "CREATE OR REPLACE PROCEDURE testInArrayProcedure (" +
          " id IN NUMBER," +
          " inArray IN TEST_IN_ARRAY)" +
          " IS" +
          " BEGIN" +
          " INSERT INTO testInArrayCall VALUES(id, inArray);" +
          " END;"));

      class TestRow {
        Long id;
        int[] value;
        TestRow(Long id, int[] value) {
          this.id = id;
          this.value = value;
        }
        @Override
        public boolean equals(Object other) {
          return other instanceof TestRow
            && Objects.equals(((TestRow) other).id, id)
            && Objects.deepEquals(((TestRow)other).value, value);
        }

        @Override
        public String toString() {
          return id + ", " + Arrays.toString(value);
        }
      }

      TestRow row0 = new TestRow(0L, new int[]{1, 2, 3});
      OracleR2dbcTypes.ArrayType arrayType =
        OracleR2dbcTypes.arrayType("TEST_IN_ARRAY");
      Statement callStatement = connection.createStatement(
        "BEGIN testInArrayProcedure(:id, :value); END;");
      awaitExecution(
        callStatement
          .bind("id", row0.id)
          .bind("value", Parameters.in(arrayType, row0.value)));

      awaitQuery(
        List.of(row0),
        row ->
          new TestRow(
            row.get("id", Long.class),
            row.get("value", int[].class)),
        connection.createStatement(
          "SELECT id, value FROM testInArrayCall ORDER BY id"));

      TestRow row1 = new TestRow(1L, new int[]{4, 5, 6});
      awaitExecution(
        callStatement
          .bind("id", row1.id)
          .bind("value", Parameters.in(arrayType, row1.value)));

      awaitQuery(
        List.of(row0, row1),
        row ->
          new TestRow(
            row.get("id", Long.class),
            row.get("value", int[].class)),
        connection.createStatement(
          "SELECT id, value FROM testInArrayCall ORDER BY id"));
    }
    finally {
      tryAwaitExecution(connection.createStatement(
        "DROP TABLE testInArrayCall"));
      tryAwaitExecution(connection.createStatement(
        "DROP PROCEDURE testInArrayProcedure"));
      tryAwaitExecution(connection.createStatement(
        "DROP TYPE TEST_IN_ARRAY"));
      tryAwaitNone(connection.close());
    }
  }

  /**
   * Verifies behavior for a PL/SQL call having {@code ARRAY} type OUT bind
   */
  @Test
  public void testOutArrayCall() {
    Connection connection = awaitOne(sharedConnection());
    try {
      awaitExecution(connection.createStatement(
        "CREATE TYPE TEST_OUT_ARRAY AS ARRAY(8) OF NUMBER"));
      awaitExecution(connection.createStatement(
        "CREATE TABLE testOutArrayCall(id NUMBER, value TEST_OUT_ARRAY)"));
      awaitExecution(connection.createStatement(
        "CREATE OR REPLACE PROCEDURE testOutArrayProcedure (" +
          "   inId IN NUMBER," +
          "   outArray OUT TEST_OUT_ARRAY)" +
          " IS" +
          " BEGIN" +
          "   SELECT value INTO outArray" +
          "     FROM testOutArrayCall" +
          "     WHERE id = inId;" +
          " EXCEPTION" +
          "   WHEN NO_DATA_FOUND THEN" +
          "     outArray := NULL;" +
          " END;"));

      class TestRow {
        Long id;
        Integer[] value;
        TestRow(Long id, Integer[] value) {
          this.id = id;
          this.value = value;
        }

        @Override
        public boolean equals(Object other) {
          return other instanceof TestRow
            && Objects.equals(((TestRow) other).id, id)
            && Objects.deepEquals(((TestRow)other).value, value);
        }

        @Override
        public String toString() {
          return id + ", " + Arrays.toString(value);
        }
      }

      OracleR2dbcTypes.ArrayType arrayType =
        OracleR2dbcTypes.arrayType("TEST_OUT_ARRAY");
      Statement callStatement = connection.createStatement(
        "BEGIN testOutArrayProcedure(:id, :value); END;");

      // Expect a NULL out parameter before any rows have been inserted
      awaitQuery(
        List.of(Optional.empty()),
        outParameters -> {
          assertNull(outParameters.get("value"));
          assertNull(outParameters.get("value", int[].class));
          assertNull(outParameters.get("value", Integer[].class));
          return Optional.empty();
        },
        callStatement
          .bind("id", -1)
          .bind("value", Parameters.out(arrayType)));

      // Insert a row and expect an out parameter with the value
      TestRow row0 = new TestRow(0L, new Integer[]{1, 2, 3});
      awaitUpdate(1, connection.createStatement(
          "INSERT INTO testOutArrayCall VALUES (:id, :value)")
        .bind("id", row0.id)
        .bind("value", Parameters.in(arrayType, row0.value)));
      awaitQuery(
        List.of(row0),
        outParameters ->
          new TestRow(row0.id, outParameters.get("value", Integer[].class)),
        callStatement
          .bind("id", row0.id)
          .bind("value", Parameters.out(arrayType)));

      // Insert another row and expect an out parameter with the value
      TestRow row1 = new TestRow(1L, new Integer[]{4, 5, 6});
      awaitUpdate(1, connection.createStatement(
          "INSERT INTO testOutArrayCall VALUES (:id, :value)")
        .bind("id", row1.id)
        .bind("value", Parameters.in(arrayType, row1.value)));
      awaitQuery(
        List.of(row1),
        outParameters ->
          new TestRow(row1.id, outParameters.get("value", Integer[].class)),
        callStatement
          .bind("id", row1.id)
          .bind("value", Parameters.out(arrayType)));
    }
    finally {
      tryAwaitExecution(connection.createStatement(
        "DROP TABLE testOutArrayCall"));
      tryAwaitExecution(connection.createStatement(
        "DROP PROCEDURE testOutArrayProcedure"));
      tryAwaitExecution(connection.createStatement(
        "DROP TYPE TEST_OUT_ARRAY"));
      tryAwaitNone(connection.close());
    }
  }

  /**
   * Verifies behavior for a PL/SQL call having {@code ARRAY} type OUT bind
   */
  @Test
  public void testInOutArrayCall() {
    Connection connection = awaitOne(sharedConnection());
    try {
      awaitExecution(connection.createStatement(
        "CREATE TYPE TEST_IN_OUT_ARRAY AS ARRAY(8) OF NUMBER"));
      awaitExecution(connection.createStatement(
        "CREATE TABLE testInOutArrayCall(id NUMBER, value TEST_IN_OUT_ARRAY)"));
      awaitExecution(connection.createStatement(
        "CREATE OR REPLACE PROCEDURE testInOutArrayProcedure (" +
          "   inId IN NUMBER," +
          "   inOutArray IN OUT TEST_IN_OUT_ARRAY)" +
          " IS" +
          " newValue TEST_IN_OUT_ARRAY;" +
          " BEGIN" +
          "" +
          " newValue := TEST_IN_OUT_ARRAY();" +
          " newValue.extend(inOutArray.count);" +
          " FOR i IN 1 .. inOutArray.count LOOP" +
          "   newValue(i) := inOutArray(i);" +
          " END LOOP;" +
          "" +
          " BEGIN" +
          "   SELECT value INTO inOutArray" +
          "     FROM testInOutArrayCall" +
          "     WHERE id = inId;" +
          "   DELETE FROM testInOutArrayCall WHERE id = inId;" +
          "   EXCEPTION" +
          "     WHEN NO_DATA_FOUND THEN" +
          "       inOutArray := NULL;" +
          " END;" +
          "" +
          " INSERT INTO testInOutArrayCall VALUES (inId, newValue);" +
          "" +
          " END;"));

      class TestRow {
        Long id;
        Integer[] value;
        TestRow(Long id, Integer[] value) {
          this.id = id;
          this.value = value;
        }

        @Override
        public boolean equals(Object other) {
          return other instanceof TestRow
            && Objects.equals(((TestRow) other).id, id)
            && Objects.deepEquals(((TestRow)other).value, value);
        }

        @Override
        public String toString() {
          return id + ", " + Arrays.toString(value);
        }
      }

      OracleR2dbcTypes.ArrayType arrayType =
        OracleR2dbcTypes.arrayType("TEST_IN_OUT_ARRAY");
      Statement callStatement = connection.createStatement(
        "BEGIN testInOutArrayProcedure(:id, :value); END;");

      // Expect a NULL out parameter the first time a row is inserted
      TestRow row = new TestRow(0L, new Integer[]{1, 2, 3});
      awaitQuery(
        List.of(Optional.empty()),
        outParameters -> {
          assertNull(outParameters.get("value"));
          assertNull(outParameters.get("value", int[].class));
          assertNull(outParameters.get("value", Integer[].class));
          return Optional.empty();
        },
        callStatement
          .bind("id", row.id)
          .bind("value", Parameters.inOut(arrayType, row.value)));

      // Update the row and expect an out parameter with the previous value
      TestRow row1 = new TestRow(row.id, new Integer[]{4, 5, 6});
      awaitQuery(
        List.of(row),
        outParameters ->
          new TestRow(
            row.id,
            outParameters.get("value", Integer[].class)),
        callStatement
          .bind("id", row.id)
          .bind("value", Parameters.inOut(arrayType, row1.value)));

      // Update the row again and expect an out parameter with the previous
      // value
      TestRow row2 = new TestRow(row.id, new Integer[]{7, 8, 9});
      awaitQuery(
        List.of(row1),
        outParameters ->
          new TestRow(
            row.id,
            outParameters.get("value", Integer[].class)),
        callStatement
          .bind("id", row.id)
          .bind("value", Parameters.inOut(arrayType, row2.value)));
    }
    finally {
      tryAwaitExecution(connection.createStatement(
        "DROP TABLE testInOutArrayCall"));
      tryAwaitExecution(connection.createStatement(
        "DROP PROCEDURE testInOutArrayProcedure"));
      tryAwaitExecution(connection.createStatement(
        "DROP TYPE TEST_IN_OUT_ARRAY"));
      tryAwaitNone(connection.close());
    }
  }

  /**
   * Verifies behavior for a PL/SQL call having {@code OBJECT} type IN bind
   */
  @Test
  public void testInObjectCall() {
    Connection connection = awaitOne(sharedConnection());
    try {
      awaitExecution(connection.createStatement(
        "CREATE TYPE TEST_IN_OBJECT AS OBJECT(x NUMBER, y NUMBER, z NUMBER)"));
      awaitExecution(connection.createStatement(
        "CREATE TABLE testInObjectCall(id NUMBER, value TEST_IN_OBJECT)"));
      awaitExecution(connection.createStatement(
        "CREATE OR REPLACE PROCEDURE testInObjectProcedure (" +
          " id IN NUMBER," +
          " inObject IN TEST_IN_OBJECT)" +
          " IS" +
          " BEGIN" +
          " INSERT INTO testInObjectCall VALUES(id, inObject);" +
          " END;"));

      TestObjectRow row0 = new TestObjectRow(0L, new Integer[]{1, 2, 3});
      OracleR2dbcTypes.ObjectType objectType =
        OracleR2dbcTypes.objectType("TEST_IN_OBJECT");
      Statement callStatement = connection.createStatement(
        "BEGIN testInObjectProcedure(:id, :value); END;");
      awaitExecution(
        callStatement
          .bind("id", row0.id)
          .bind("value", Parameters.in(objectType, row0.value)));

      awaitQuery(
        List.of(row0),
        TestObjectRow::fromReadable,
        connection.createStatement(
          "SELECT id, value FROM testInObjectCall ORDER BY id"));

      TestObjectRow row1 = new TestObjectRow(1L, new Integer[]{4, 5, 6});
      awaitExecution(
        callStatement
          .bind("id", row1.id)
          .bind("value", constructObject(connection, objectType, row1.value)));

      awaitQuery(
        List.of(row0, row1),
        TestObjectRow::fromReadable,
        connection.createStatement(
          "SELECT id, value FROM testInObjectCall ORDER BY id"));
    }
    finally {
      tryAwaitExecution(connection.createStatement(
        "DROP TABLE testInObjectCall"));
      tryAwaitExecution(connection.createStatement(
        "DROP PROCEDURE testInObjectProcedure"));
      tryAwaitExecution(connection.createStatement(
        "DROP TYPE TEST_IN_OBJECT"));
      tryAwaitNone(connection.close());
    }
  }

  /**
   * Verifies behavior for a PL/SQL call having {@code OBJECT} type OUT bind
   */
  @Test
  public void testOutObjectCall() {
    Connection connection = awaitOne(sharedConnection());
    try {
      awaitExecution(connection.createStatement(
        "CREATE TYPE TEST_OUT_OBJECT AS OBJECT(x NUMBER, y NUMBER, z NUMBER)"));
      awaitExecution(connection.createStatement(
        "CREATE TABLE testOutObjectCall(id NUMBER, value TEST_OUT_OBJECT)"));
      awaitExecution(connection.createStatement(
        "CREATE OR REPLACE PROCEDURE testOutObjectProcedure (" +
          "   inId IN NUMBER," +
          "   outObject OUT TEST_OUT_OBJECT)" +
          " IS" +
          " BEGIN" +
          "   SELECT value INTO outObject" +
          "     FROM testOutObjectCall" +
          "     WHERE id = inId;" +
          " EXCEPTION" +
          "   WHEN NO_DATA_FOUND THEN" +
          "     outObject := NULL;" +
          " END;"));


      OracleR2dbcTypes.ObjectType objectType =
        OracleR2dbcTypes.objectType("TEST_OUT_OBJECT");
      Statement callStatement = connection.createStatement(
        "BEGIN testOutObjectProcedure(:id, :value); END;");

      // Expect a NULL out parameter before any rows have been inserted
      awaitQuery(
        List.of(Optional.empty()),
        outParameters -> {
          assertNull(outParameters.get("value"));
          assertNull(outParameters.get("value", Object[].class));
          assertNull(outParameters.get("value", Map.class));
          assertNull(outParameters.get("value", OracleR2dbcObject.class));
          return Optional.empty();
        },
        callStatement
          .bind("id", -1)
          .bind("value", Parameters.out(objectType)));

      // Insert a row and expect an out parameter with the value
      TestObjectRow row0 = new TestObjectRow(0L, new Integer[]{1, 2, 3});
      awaitUpdate(1, connection.createStatement(
          "INSERT INTO testOutObjectCall VALUES (:id, :value)")
        .bind("id", row0.id)
        .bind("value", Parameters.in(objectType, row0.value)));
      awaitQuery(
        List.of(row0),
        outParameters ->
          new TestObjectRow(
            row0.id,
            outParameters.get("value", OracleR2dbcObject.class)),
        callStatement
          .bind("id", row0.id)
          .bind("value", Parameters.out(objectType)));

      // Insert another row and expect an out parameter with the value
      TestObjectRow row1 = new TestObjectRow(1L, new Integer[]{4, 5, 6});
      awaitUpdate(1, connection.createStatement(
          "INSERT INTO testOutObjectCall VALUES (:id, :value)")
        .bind("id", row1.id)
        .bind("value", constructObject(connection, objectType, row1.value)));
      awaitQuery(
        List.of(row1),
        outParameters ->
          new TestObjectRow(
            row1.id,
            outParameters.get("value", OracleR2dbcObject.class)),
        callStatement
          .bind("id", row1.id)
          .bind("value", Parameters.out(objectType)));
    }
    finally {
      tryAwaitExecution(connection.createStatement(
        "DROP TABLE testOutObjectCall"));
      tryAwaitExecution(connection.createStatement(
        "DROP PROCEDURE testOutObjectProcedure"));
      tryAwaitExecution(connection.createStatement(
        "DROP TYPE TEST_OUT_OBJECT"));
      tryAwaitNone(connection.close());
    }
  }

  /**
   * Verifies behavior for a PL/SQL call having {@code OBJECT} type OUT bind
   */
  @Test
  public void testInOutObjectCall() {
    Connection connection = awaitOne(sharedConnection());
    try {
      awaitExecution(connection.createStatement(
        "CREATE TYPE TEST_IN_OUT_OBJECT AS OBJECT(x NUMBER, y NUMBER, z NUMBER)"));
      awaitExecution(connection.createStatement(
        "CREATE TABLE testInOutObjectCall(id NUMBER, value TEST_IN_OUT_OBJECT)"));
      awaitExecution(connection.createStatement(
        "CREATE OR REPLACE PROCEDURE testInOutObjectProcedure (" +
          "   inId IN NUMBER," +
          "   inOutObject IN OUT TEST_IN_OUT_OBJECT)" +
          " IS" +
          " newValue TEST_IN_OUT_OBJECT;" +
          " BEGIN" +
          "" +
          /*
          " newValue := TEST_IN_OUT_OBJECT();" +
          " newValue.extend(inOutObject.count);" +
          " FOR i IN 1 .. inOutObject.count LOOP" +
          "   newValue(i) := inOutObject(i);" +
          " END LOOP;" +
          "" +
           */
          " newValue := inOutObject;" +
          " BEGIN" +
          "   SELECT value INTO inOutObject" +
          "     FROM testInOutObjectCall" +
          "     WHERE id = inId;" +
          "   DELETE FROM testInOutObjectCall WHERE id = inId;" +
          "   EXCEPTION" +
          "     WHEN NO_DATA_FOUND THEN" +
          "       inOutObject := NULL;" +
          " END;" +
          "" +
          " INSERT INTO testInOutObjectCall VALUES (inId, newValue);" +
          "" +
          " END;"));

      OracleR2dbcTypes.ObjectType objectType =
        OracleR2dbcTypes.objectType("TEST_IN_OUT_OBJECT");
      Statement callStatement = connection.createStatement(
        "BEGIN testInOutObjectProcedure(:id, :value); END;");

      // Expect a NULL out parameter the first time a row is inserted
      TestObjectRow row = new TestObjectRow(0L, new Integer[]{1, 2, 3});
      awaitQuery(
        List.of(Optional.empty()),
        outParameters -> {
          assertNull(outParameters.get("value"));
          assertNull(outParameters.get("value", Object[].class));
          assertNull(outParameters.get("value", Map.class));
          assertNull(outParameters.get("value", OracleR2dbcObject.class));
          return Optional.empty();
        },
        callStatement
          .bind("id", row.id)
          .bind("value", Parameters.inOut(objectType, row.value)));

      // Update the row and expect an out parameter with the previous value
      TestObjectRow row1 = new TestObjectRow(row.id, new Integer[]{4, 5, 6});
      awaitQuery(
        List.of(row),
        outParameters ->
          new TestObjectRow(
            row.id,
            outParameters.get("value", OracleR2dbcObject.class)),
        callStatement
          .bind("id", row.id)
          .bind("value", Parameters.inOut(objectType, constructObject(
            connection, objectType, row1.value))));

      // Update the row again and expect an out parameter with the previous
      // value
      TestObjectRow row2 = new TestObjectRow(row.id, new Integer[]{7, 8, 9});
      awaitQuery(
        List.of(row1),
        outParameters ->
          new TestObjectRow(
            row.id,
            outParameters.get("value", OracleR2dbcObject.class)),
        callStatement
          .bind("id", row.id)
          .bind("value", Parameters.inOut(objectType, Map.of(
            "x", row2.value[0],
            "y", row2.value[1],
            "z", row2.value[2]))));
    }
    finally {
      tryAwaitExecution(connection.createStatement(
        "DROP TABLE testInOutObjectCall"));
      tryAwaitExecution(connection.createStatement(
        "DROP PROCEDURE testInOutObjectProcedure"));
      tryAwaitExecution(connection.createStatement(
        "DROP TYPE TEST_IN_OUT_OBJECT"));
      tryAwaitNone(connection.close());
    }
  }

  /**
<<<<<<< HEAD
   * Verifies inserts and queries with a JSON Duality View.
   */
  @Test
  public void testJsonDualityView() {
=======
   * Verifies OUT parameter binds in a RETURNING INTO clause.
   */
  @Test
  public void testReturnParameter() {
    Connection connection = awaitOne(sharedConnection());
    try {
      awaitExecution(connection.createStatement(
        "CREATE TABLE testReturnParameter(id NUMBER, value VARCHAR(100))"));

      TestRow insertRow = new TestRow(1, "a");
      Statement returnStatement = connection.createStatement(
        "BEGIN" +
          " INSERT INTO testReturnParameter" +
          " VALUES (?, ?)" +
          " RETURNING id, value" +
          " INTO ?, ?;" +
          " END;");
      returnStatement.bind(0, insertRow.id);
      returnStatement.bind(1, insertRow.value);
      returnStatement.bind(2, Parameters.out(R2dbcType.NUMERIC));
      returnStatement.bind(3, Parameters.out(R2dbcType.VARCHAR));

      Result returnResult = awaitOne(returnStatement.execute());
      TestRow returnRow = awaitOne(returnResult.map(outParameters ->
        new TestRow(
          outParameters.get(0, Integer.class),
          outParameters.get(1, String.class))));
      assertEquals(insertRow, returnRow);
    }
    finally {
      tryAwaitExecution(connection.createStatement(
        "DROP TABLE testReturnParameter"));
      tryAwaitNone(connection.close());
    }
  }

  /**
   * Verifies OUT parameter binds in a RETURNING INTO clause with a JSON
   * Duality View.
   */
  @Test
  public void testReturnParameterJsonDualityView() {
>>>>>>> ea73e9f7
    // JSON Duality Views were introduced in Oracle Database version 23c, so
    // this test is skipped if the version is older than 23c.
    assumeTrue(databaseVersion() >= 23,
      "JSON Duality Views are not supported by database versions older than" +
        " 23");

    Connection connection = awaitOne(sharedConnection());
    try {
      awaitExecution(connection.createStatement(
<<<<<<< HEAD
        "CREATE TABLE testJsonDualityViewTable (" +
          "id NUMBER PRIMARY KEY, value VARCHAR(1000))"));
      awaitExecution(connection.createStatement(
        "CREATE JSON DUALITY VIEW testJsonDualityView AS" +
          " SELECT JSON {'id' : t.id, 'value' : t.value}" +
          " FROM testJsonDualityViewTable t" +
          " WITH INSERT UPDATE DELETE"));

      // Verify an insert
      OracleJsonObject insertObject = new OracleJsonFactory().createObject();
      insertObject.put("id", 1);
      insertObject.put("value", "a");
      Statement insert = connection.createStatement(
        "INSERT INTO testJsonDualityView VALUES (?)")
        .bind(0, insertObject);
      awaitUpdate(1, insert);

      // Verify a query
      Statement query = connection.createStatement(
        "SELECT data FROM testJsonDualityView");
      Result queryResult = awaitOne(query.execute());
      OracleJsonObject queryObject =
        awaitOne(queryResult.map(row -> row.get(0, OracleJsonObject.class)));
      queryObject =
        new OracleJsonFactory().createObject(queryObject);
      queryObject.remove("_metadata"); // Remove this field for assertEquals
      assertEquals(insertObject, queryObject);

      // Verify an update that returns generated keys
      OracleJsonObject updateObject = new OracleJsonFactory().createObject();
      updateObject.put("id", 1);
      updateObject.put("value", "b");
      Statement update = connection.createStatement(
        "UPDATE testJsonDualityView v" +
          " SET data = ?" +
          " WHERE v.data.id = ?");
      update.bind(0, updateObject);
      update.bind(1, 1);
      update.returnGeneratedValues("data");
      Result updateResult = awaitOne(update.execute());
      OracleJsonObject generatedUpdateObject =
        awaitOne(updateResult.map(row -> row.get(0, OracleJsonObject.class)));
      generatedUpdateObject =
        new OracleJsonFactory().createObject(generatedUpdateObject);
      generatedUpdateObject.remove("_metadata"); // Remove this field for assertEquals
      assertEquals(updateObject, generatedUpdateObject);

    }
    finally {
      tryAwaitExecution(connection.createStatement(
        "DROP VIEW testJsonDualityView"));
      tryAwaitExecution(connection.createStatement(
        "DROP TABLE testJsonDualityViewTable"));
      tryAwaitNone(connection.close());
    }

=======
        "CREATE TABLE testReturnParameterJsonDualityViewTable(" +
          "id NUMBER PRIMARY KEY, value VARCHAR(100))"));
      awaitExecution(connection.createStatement(
        "CREATE JSON DUALITY VIEW testReturnParameterJsonDualityView AS" +
          " SELECT JSON {'id' : t.id, 'value' : t.value}" +
          " FROM testReturnParameterJsonDualityViewTable t" +
          " WITH INSERT UPDATE DELETE"));

      // Verify returning the "data" column
      OracleJsonObject insertObject = new OracleJsonFactory().createObject();
      insertObject.put("id", 1);
      insertObject.put("value", "a");
      Statement returnStatement = connection.createStatement(
        "BEGIN" +
          " INSERT INTO testReturnParameterJsonDualityView" +
          " VALUES (?)" +
          " RETURNING data" +
          " INTO ?;" +
          " END;");
      returnStatement.bind(0, insertObject);
      returnStatement.bind(1, Parameters.out(OracleR2dbcTypes.JSON));

      Result returnResult = awaitOne(returnStatement.execute());
      OracleJsonObject returnObject =
        awaitOne(returnResult.map(outParameters ->
          outParameters.get(0, OracleJsonObject.class)));
      insertObject.put("_metadata", returnObject.get("_metadata"));
      assertEquals(insertObject, returnObject);

      // Verify returning a JSON_VALUE expression
      OracleJsonObject insertObjectB = new OracleJsonFactory().createObject();
      insertObjectB.put("id", 2);
      insertObjectB.put("value", "b");
      Statement returnStatementB = connection.createStatement(
        "BEGIN" +
          " INSERT INTO testReturnParameterJsonDualityView" +
          " VALUES (?)" +
          " RETURNING JSON_VALUE(DATA, '$.id')" +
          " INTO ?;" +
          " END;");
      returnStatementB.bind(0, insertObjectB);
      returnStatementB.bind(1, Parameters.out(R2dbcType.NUMERIC));

      Result returnResultB = awaitOne(returnStatementB.execute());
      int returnId =
        awaitOne(returnResultB.map(outParameters ->
          outParameters.get(0, Integer.class)));
      assertEquals(insertObjectB.getInt("id"), returnId);
    }
    finally {
      tryAwaitExecution(connection.createStatement(
        "DROP TABLE testReturnParameterJsonDualityViewTable"));
      tryAwaitExecution(connection.createStatement(
        "DROP VIEW testReturnParameterJsonDualityView"));
      tryAwaitNone(connection.close());
    }
>>>>>>> ea73e9f7
  }

  /**
   * Connect to the database configured by {@link DatabaseConfig}, with a
   * the connection configured to use a given {@code executor} for async
   * callbacks.
   * @param executor Executor for async callbacks
   * @return Connection that uses the {@code executor}
   */
  private static Publisher<? extends Connection> connect(Executor executor) {
    return ConnectionFactories.get(connectionFactoryOptions()
      .mutate()
      .option(OracleR2dbcOptions.EXECUTOR, executor)
      .build())
      .create();
  }

  /**
   * Verifies concurrent statement execution the given {@code connection}
   * @param connection Connection to verify
   */
  private void verifyConcurrentExecute(Connection connection) {

    // Create many statements and execute them in parallel.
    @SuppressWarnings({"unchecked","rawtypes"})
    Publisher<Integer>[] publishers =
      new Publisher[Runtime.getRuntime().availableProcessors() * 4];

    for (int i = 0; i < publishers.length; i++) {
      Flux<Integer> flux = Flux.from(connection.createStatement(
            "SELECT " + i + " FROM sys.dual")
          .execute())
        .flatMap(result ->
          result.map(row -> row.get(0, Integer.class)))
        .cache();

      flux.subscribe();
      publishers[i] = flux;
    }

    awaitMany(
      IntStream.range(0, publishers.length)
        .boxed()
        .collect(Collectors.toList()),
      Flux.concat(publishers));
  }

  /**
   * Verifies concurrent row fetching with the given {@code connection}
   * @param connection Connection to verify
   */
  private void verifyConcurrentFetch(Connection connection) {
    try {
      awaitExecution(connection.createStatement(
        "CREATE TABLE testConcurrentFetch (value NUMBER)"));

      // Create many statements and execute them in parallel.
      @SuppressWarnings({"unchecked","rawtypes"})
      Publisher<Long>[] publishers =
        new Publisher[Runtime.getRuntime().availableProcessors() * 4];

      for (int i = 0; i < publishers.length; i++) {

        Statement statement = connection.createStatement(
          "INSERT INTO testConcurrentFetch VALUES (?)");

        // Each publisher batch inserts a range of 10 values
        int start = i * 10;
        statement.bind(0, start);
        IntStream.range(start + 1, start + 10)
          .forEach(value -> {
            statement.add().bind(0, value);
          });

        Mono<Long> mono = Flux.from(statement.execute())
          .flatMap(Result::getRowsUpdated)
          .collect(Collectors.summingLong(Long::longValue))
          .cache();

        // Execute in parallel, and retain the result for verification later
        mono.subscribe();
        publishers[i] = mono;
      }

      // Expect each publisher to emit an update count of 100
      awaitMany(
        Stream.generate(() -> 10L)
          .limit(publishers.length)
          .collect(Collectors.toList()),
        Flux.merge(publishers));

      // Create publishers that fetch rows in parallel
      @SuppressWarnings({"unchecked","rawtypes"})
      Publisher<List<Integer>>[] fetchPublishers =
        new Publisher[publishers.length];

      for (int i = 0; i < fetchPublishers.length; i++) {
        Mono<List<Integer>> mono = Flux.from(connection.createStatement(
              "SELECT value FROM testConcurrentFetch ORDER BY value")
            .execute())
          .flatMap(result ->
            result.map(row -> row.get(0, Integer.class)))
          .sort()
          .collect(Collectors.toList())
          .cache();

        // Execute in parallel, and retain the result for verification later
        mono.subscribe();
        fetchPublishers[i] = mono;
      }

      // Expect each fetch publisher to get the same result
      List<Integer> expected = IntStream.range(0, publishers.length * 10)
        .boxed()
        .collect(Collectors.toList());

      for (Publisher<List<Integer>> publisher : fetchPublishers)
        awaitOne(expected, publisher);
    }
    finally {
      tryAwaitExecution(connection.createStatement(
        "DROP TABLE testConcurrentFetch"));
    }
  }

  /**
   * Creates list of a specified length of test table rows
   */
  private static List<TestRow> createRows(int length) {
    return IntStream.range(0, 100)
      .mapToObj(id -> new TestRow(id, String.valueOf(id)))
      .collect(Collectors.toList());
  }

  /** Binds a list of rows to a batch statement */
  private Statement bindRows(List<TestRow> rows, Statement statement) {
    rows.stream()
      .limit(rows.size() - 1)
      .forEach(row ->
        statement
          .bind("id", row.id)
          .bind("value", row.value)
          .add());

    statement
      .bind("id", rows.get(rows.size() - 1).id)
      .bind("value", rows.get(rows.size() - 1).value);

    return statement;
  }

  /**
   * A row of a test table.
   */
  private static class TestRow {
    final int id;
    final String value;

    TestRow(int id, String value) {
      this.id = id;
      this.value = value;
    }

    @Override
    public boolean equals(Object other) {
      return other instanceof TestRow
        && id == ((TestRow)other).id
        && Objects.equals(value, ((TestRow)other).value);
    }

    @Override
    public int hashCode() {
      return Objects.hash(id, value);
    }

    @Override
    public String toString() {
      return "[id=" + id + ", value=" + value + "]";
    }
  }

  private static class TestObjectRow {
    Long id;
    Object[] value;
    TestObjectRow(Long id, OracleR2dbcObject object) {
      this(id, new Integer[] {
        object.get("x", Integer.class),
        object.get("y", Integer.class),
        object.get("z", Integer.class)
      });
    }

    TestObjectRow(Long id, Object[] value) {
      this.id = id;
      this.value = value;
    }

    static TestObjectRow fromReadable(io.r2dbc.spi.Readable row) {
      return new TestObjectRow(
        row.get("id", Long.class),
        row.get("value", OracleR2dbcObject.class));
    }

    @Override
    public boolean equals(Object other) {
      return other instanceof TestObjectRow
        && Objects.equals(((TestObjectRow) other).id, id)
        && Arrays.equals(((TestObjectRow)other).value, value);
    }

    @Override
    public int hashCode() {
      return Objects.hash(id, value);
    }

    @Override
    public String toString() {
      return id + ", " + Arrays.toString(value);
    }
  }
}<|MERGE_RESOLUTION|>--- conflicted
+++ resolved
@@ -36,10 +36,7 @@
 import oracle.r2dbc.OracleR2dbcTypes;
 import oracle.r2dbc.OracleR2dbcWarning;
 import oracle.r2dbc.test.DatabaseConfig;
-<<<<<<< HEAD
 import oracle.r2dbc.test.TestUtils;
-=======
->>>>>>> ea73e9f7
 import oracle.sql.json.OracleJsonFactory;
 import oracle.sql.json.OracleJsonObject;
 import org.junit.jupiter.api.Test;
@@ -2987,12 +2984,6 @@
   }
 
   /**
-<<<<<<< HEAD
-   * Verifies inserts and queries with a JSON Duality View.
-   */
-  @Test
-  public void testJsonDualityView() {
-=======
    * Verifies OUT parameter binds in a RETURNING INTO clause.
    */
   @Test
@@ -3035,7 +3026,6 @@
    */
   @Test
   public void testReturnParameterJsonDualityView() {
->>>>>>> ea73e9f7
     // JSON Duality Views were introduced in Oracle Database version 23c, so
     // this test is skipped if the version is older than 23c.
     assumeTrue(databaseVersion() >= 23,
@@ -3045,7 +3035,78 @@
     Connection connection = awaitOne(sharedConnection());
     try {
       awaitExecution(connection.createStatement(
-<<<<<<< HEAD
+        "CREATE TABLE testReturnParameterJsonDualityViewTable(" +
+          "id NUMBER PRIMARY KEY, value VARCHAR(100))"));
+      awaitExecution(connection.createStatement(
+        "CREATE JSON DUALITY VIEW testReturnParameterJsonDualityView AS" +
+          " SELECT JSON {'id' : t.id, 'value' : t.value}" +
+          " FROM testReturnParameterJsonDualityViewTable t" +
+          " WITH INSERT UPDATE DELETE"));
+
+      // Verify returning the "data" column
+      OracleJsonObject insertObject = new OracleJsonFactory().createObject();
+      insertObject.put("id", 1);
+      insertObject.put("value", "a");
+      Statement returnStatement = connection.createStatement(
+        "BEGIN" +
+          " INSERT INTO testReturnParameterJsonDualityView" +
+          " VALUES (?)" +
+          " RETURNING data" +
+          " INTO ?;" +
+          " END;");
+      returnStatement.bind(0, insertObject);
+      returnStatement.bind(1, Parameters.out(OracleR2dbcTypes.JSON));
+
+      Result returnResult = awaitOne(returnStatement.execute());
+      OracleJsonObject returnObject =
+        awaitOne(returnResult.map(outParameters ->
+          outParameters.get(0, OracleJsonObject.class)));
+      insertObject.put("_metadata", returnObject.get("_metadata"));
+      assertEquals(insertObject, returnObject);
+
+      // Verify returning a JSON_VALUE expression
+      OracleJsonObject insertObjectB = new OracleJsonFactory().createObject();
+      insertObjectB.put("id", 2);
+      insertObjectB.put("value", "b");
+      Statement returnStatementB = connection.createStatement(
+        "BEGIN" +
+          " INSERT INTO testReturnParameterJsonDualityView" +
+          " VALUES (?)" +
+          " RETURNING JSON_VALUE(DATA, '$.id')" +
+          " INTO ?;" +
+          " END;");
+      returnStatementB.bind(0, insertObjectB);
+      returnStatementB.bind(1, Parameters.out(R2dbcType.NUMERIC));
+
+      Result returnResultB = awaitOne(returnStatementB.execute());
+      int returnId =
+        awaitOne(returnResultB.map(outParameters ->
+          outParameters.get(0, Integer.class)));
+      assertEquals(insertObjectB.getInt("id"), returnId);
+    }
+    finally {
+      tryAwaitExecution(connection.createStatement(
+        "DROP TABLE testReturnParameterJsonDualityViewTable"));
+      tryAwaitExecution(connection.createStatement(
+        "DROP VIEW testReturnParameterJsonDualityView"));
+      tryAwaitNone(connection.close());
+    }
+  }
+
+  /**
+   * Verifies inserts and queries with a JSON Duality View.
+   */
+  @Test
+  public void testJsonDualityView() {
+    // JSON Duality Views were introduced in Oracle Database version 23c, so
+    // this test is skipped if the version is older than 23c.
+    assumeTrue(databaseVersion() >= 23,
+      "JSON Duality Views are not supported by database versions older than" +
+        " 23");
+
+    Connection connection = awaitOne(sharedConnection());
+    try {
+      awaitExecution(connection.createStatement(
         "CREATE TABLE testJsonDualityViewTable (" +
           "id NUMBER PRIMARY KEY, value VARCHAR(1000))"));
       awaitExecution(connection.createStatement(
@@ -3102,64 +3163,6 @@
       tryAwaitNone(connection.close());
     }
 
-=======
-        "CREATE TABLE testReturnParameterJsonDualityViewTable(" +
-          "id NUMBER PRIMARY KEY, value VARCHAR(100))"));
-      awaitExecution(connection.createStatement(
-        "CREATE JSON DUALITY VIEW testReturnParameterJsonDualityView AS" +
-          " SELECT JSON {'id' : t.id, 'value' : t.value}" +
-          " FROM testReturnParameterJsonDualityViewTable t" +
-          " WITH INSERT UPDATE DELETE"));
-
-      // Verify returning the "data" column
-      OracleJsonObject insertObject = new OracleJsonFactory().createObject();
-      insertObject.put("id", 1);
-      insertObject.put("value", "a");
-      Statement returnStatement = connection.createStatement(
-        "BEGIN" +
-          " INSERT INTO testReturnParameterJsonDualityView" +
-          " VALUES (?)" +
-          " RETURNING data" +
-          " INTO ?;" +
-          " END;");
-      returnStatement.bind(0, insertObject);
-      returnStatement.bind(1, Parameters.out(OracleR2dbcTypes.JSON));
-
-      Result returnResult = awaitOne(returnStatement.execute());
-      OracleJsonObject returnObject =
-        awaitOne(returnResult.map(outParameters ->
-          outParameters.get(0, OracleJsonObject.class)));
-      insertObject.put("_metadata", returnObject.get("_metadata"));
-      assertEquals(insertObject, returnObject);
-
-      // Verify returning a JSON_VALUE expression
-      OracleJsonObject insertObjectB = new OracleJsonFactory().createObject();
-      insertObjectB.put("id", 2);
-      insertObjectB.put("value", "b");
-      Statement returnStatementB = connection.createStatement(
-        "BEGIN" +
-          " INSERT INTO testReturnParameterJsonDualityView" +
-          " VALUES (?)" +
-          " RETURNING JSON_VALUE(DATA, '$.id')" +
-          " INTO ?;" +
-          " END;");
-      returnStatementB.bind(0, insertObjectB);
-      returnStatementB.bind(1, Parameters.out(R2dbcType.NUMERIC));
-
-      Result returnResultB = awaitOne(returnStatementB.execute());
-      int returnId =
-        awaitOne(returnResultB.map(outParameters ->
-          outParameters.get(0, Integer.class)));
-      assertEquals(insertObjectB.getInt("id"), returnId);
-    }
-    finally {
-      tryAwaitExecution(connection.createStatement(
-        "DROP TABLE testReturnParameterJsonDualityViewTable"));
-      tryAwaitExecution(connection.createStatement(
-        "DROP VIEW testReturnParameterJsonDualityView"));
-      tryAwaitNone(connection.close());
-    }
->>>>>>> ea73e9f7
   }
 
   /**
