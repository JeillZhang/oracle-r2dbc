--- conflicted
+++ resolved
@@ -20,13 +20,10 @@
 */
 package oracle.r2dbc;
 
-<<<<<<< HEAD
 import io.r2dbc.spi.Parameter;
 import io.r2dbc.spi.R2dbcType;
+import io.r2dbc.spi.Result;
 import io.r2dbc.spi.Statement;
-=======
-import io.r2dbc.spi.Result;
->>>>>>> 4b68ec7e
 import io.r2dbc.spi.Type;
 import oracle.sql.json.OracleJsonObject;
 
@@ -101,7 +98,12 @@
     new TypeImpl(LocalDateTime.class, "TIMESTAMP WITH LOCAL TIME ZONE");
 
   /**
-<<<<<<< HEAD
+   * A cursor that is returned by a procedural call.
+   */
+  public static final Type REF_CURSOR =
+    new TypeImpl(Result.class, "SYS_REFCURSOR");
+
+  /**
    * <p>
    * Creates an {@link ArrayType} representing a user defined {@code ARRAY}
    * type. The {@code name} passed to this method must identify the name of a
@@ -192,12 +194,6 @@
       super(Object[].class, name);
     }
   }
-=======
-   * A cursor that is returned by a procedural call.
-   */
-  public static final Type REF_CURSOR =
-    new TypeImpl(Result.class, "SYS_REFCURSOR");
->>>>>>> 4b68ec7e
 
   /**
    * Implementation of the {@link Type} SPI.
