--- conflicted
+++ resolved
@@ -53,13 +53,13 @@
 import java.time.Duration;
 import java.util.Arrays;
 import java.util.Objects;
-import java.util.Set;
 import java.util.concurrent.CompletableFuture;
 import java.util.concurrent.Executor;
 import java.util.concurrent.Flow;
 import java.util.concurrent.atomic.AtomicBoolean;
 import java.util.function.Function;
 import java.util.function.Supplier;
+import java.util.stream.Stream;
 
 import static io.r2dbc.spi.ConnectionFactoryOptions.CONNECT_TIMEOUT;
 import static io.r2dbc.spi.ConnectionFactoryOptions.DATABASE;
@@ -123,101 +123,6 @@
  */
 final class OracleReactiveJdbcAdapter implements ReactiveJdbcAdapter {
 
-<<<<<<< HEAD
-=======
-  /**
-   * <p>
-   * The set of JDBC connection properties that this adapter supports. Each
-   * property in this set is represented as an {@link Option} having the name
-   * of the supported JDBC connection property. When a property is configured
-   * with a sensitive value, such as a password, it is represented in this
-   * set as a {@linkplain Option#sensitiveValueOf(String) sensitive Option}.
-   * </p><p>
-   * If a new Option is added to this set, then it <i>must</i> be documented
-   * in the javadoc of {@link #createDataSource(ConnectionFactoryOptions)},
-   * and in any other reference that lists which options the Oracle R2DBC Driver
-   * supports. Undocumented options are useless; Other programmers won't be
-   * able to use an option if they have no way to understand what the option
-   * does or how it should be configured.
-   * </p>
-   */
-  private static final Set<Option<CharSequence>>
-    JDBC_CONNECTION_PROPERTY_OPTIONS = Set.of(
-
-      // Support TNS_ADMIN (tnsnames.ora, ojdbc.properties).
-      OracleR2dbcOptions.TNS_ADMIN,
-
-      // Support wallet properties for TCPS/SSL/TLS
-      OracleR2dbcOptions.TLS_WALLET_LOCATION,
-      OracleR2dbcOptions.TLS_WALLET_PASSWORD,
-
-      // Support keystore properties for TCPS/SSL/TLS
-      OracleR2dbcOptions.TLS_KEYSTORE,
-      OracleR2dbcOptions.TLS_KEYSTORE_TYPE,
-      Option.sensitiveValueOf(
-        OracleConnection
-          .CONNECTION_PROPERTY_THIN_JAVAX_NET_SSL_KEYSTOREPASSWORD),
-
-      // Support truststore properties for TCPS/SSL/TLS
-      OracleR2dbcOptions.TLS_TRUSTSTORE,
-      OracleR2dbcOptions.TLS_TRUSTSTORE_TYPE,
-      OracleR2dbcOptions.TLS_TRUSTSTORE_PASSWORD,
-
-      // Support authentication services (RADIUS, KERBEROS, and TCPS)
-      OracleR2dbcOptions.AUTHENTICATION_SERVICES,
-
-      // Support fine grained configuration for TCPS/SSL/TLS
-      OracleR2dbcOptions.TLS_CERTIFICATE_ALIAS,
-      OracleR2dbcOptions.TLS_SERVER_DN_MATCH,
-      OracleR2dbcOptions.TLS_SERVER_CERT_DN,
-      OracleR2dbcOptions.TLS_VERSION,
-      OracleR2dbcOptions.TLS_CIPHER_SUITES,
-      OracleR2dbcOptions.TLS_KEYMANAGERFACTORY_ALGORITHM,
-      OracleR2dbcOptions.TLS_TRUSTMANAGERFACTORY_ALGORITHM,
-      OracleR2dbcOptions.SSL_CONTEXT_PROTOCOL,
-
-      // Because of bug 32378754, the FAN support in the driver may cause a 10s
-      // delay to connect. As a workaround the following property can be set
-      // to false to disable FAN support in the driver.
-      OracleR2dbcOptions.FAN_ENABLED,
-
-      // Support statement cache configuration
-      OracleR2dbcOptions.IMPLICIT_STATEMENT_CACHE_SIZE,
-
-      // Support LOB prefetch size configuration. A large size is configured
-      // by default to support cases where memory is available to store entire
-      // LOB values. A non-default size may be configured when LOB values are
-      // too large to be prefetched and must be streamed from Blob/Clob objects.
-      OracleR2dbcOptions.DEFAULT_LOB_PREFETCH_SIZE,
-
-      // Allow out-of-band (OOB) breaks to be disabled. Oracle JDBC uses OOB
-      // breaks to interrupt a SQL call after a timeout expires. This option 
-      // may need to be disabled when connecting to an 18.x database. Starting
-      // in 19.x, the database can detect when it's running on a system where
-      // OOB is not supported and automatically disable OOB. This automated 
-      // detection is not implemented in 18.x.
-      OracleR2dbcOptions.DISABLE_OUT_OF_BAND_BREAK,
-
-      // Allow the client-side ResultSet cache to be disabled. It is
-      // necessary to do so when using the serializable transaction isolation
-      // level in order to prevent phantom reads.
-      OracleR2dbcOptions.ENABLE_QUERY_RESULT_CACHE,
-
-      // Allow v$session attributes to be configured for tracing
-      OracleR2dbcOptions.VSESSION_OSUSER,
-      OracleR2dbcOptions.VSESSION_TERMINAL,
-      OracleR2dbcOptions.VSESSION_PROCESS,
-      OracleR2dbcOptions.VSESSION_PROGRAM,
-      OracleR2dbcOptions.VSESSION_MACHINE,
-
-      // Allow JDBC to configure the session timezone as an offset of UTC
-      // (ie: +09:00), rather than a name (ie: Etc/UTC). This avoids
-      // "ORA-01882: timezone region not found" when the name of the JVM's
-      // default timezone is not recognized by Oracle Database.
-      OracleR2dbcOptions.TIMEZONE_AS_REGION
-    );
-
->>>>>>> e8fc1723
   /** Guards access to a JDBC {@code Connection} created by this adapter */
   private final AsyncLock asyncLock = new AsyncLock();
 
@@ -481,7 +386,7 @@
 
     if (descriptor != null) {
       validateDescriptorOptions(options);
-      return "jdbc:oracle:thin:@" + descriptor.toString();
+      return "jdbc:oracle:thin:@" + descriptor;
     }
     else {
       Object protocol =
@@ -513,8 +418,7 @@
   private static void validateDescriptorOptions(
     ConnectionFactoryOptions options) {
     Option<?>[] conflictingOptions =
-      Set.of(HOST, PORT, DATABASE, SSL)
-        .stream()
+      Stream.of(HOST, PORT, DATABASE, SSL)
         .filter(options::hasOption)
         .filter(option ->
           // Ignore options having a value that can be represented as a
